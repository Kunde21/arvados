--- conflicted
+++ resolved
@@ -47,14 +47,10 @@
 }
 
 func (fs *webdavFS) makeparents(name string) {
-<<<<<<< HEAD
 	if !fs.writing {
 		return
 	}
-	dir, name := path.Split(name)
-=======
 	dir, _ := path.Split(name)
->>>>>>> c4bd314f
 	if dir == "" || dir == "/" {
 		return
 	}
