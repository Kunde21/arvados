// A UnixVolume is a Volume backed by a locally mounted disk.
//
package main

import (
	"fmt"
	"io"
	"io/ioutil"
	"log"
	"os"
	"path/filepath"
	"strconv"
	"strings"
	"sync"
	"syscall"
	"time"
)

// A UnixVolume stores and retrieves blocks in a local directory.
type UnixVolume struct {
<<<<<<< HEAD
	root     string // path to this volume
	queue    chan *IORequest
	readonly bool
}

func (v *UnixVolume) IOHandler() {
	for req := range v.queue {
		var result IOResponse
		switch req.method {
		case KeepGet:
			result.data, result.err = v.Read(req.loc)
		case KeepPut:
			result.err = v.Write(req.loc, req.data)
		}
		req.reply <- &result
	}
}

func MakeUnixVolume(root string, serialize bool, readonly bool) *UnixVolume {
	v := &UnixVolume{
		root: root,
		queue: nil,
		readonly: readonly,
	}
	if serialize {
		v.queue =make(chan *IORequest)
		go v.IOHandler()
	}
	return v
}

func (v *UnixVolume) Get(loc string) ([]byte, error) {
	if v.queue == nil {
		return v.Read(loc)
	}
	reply := make(chan *IOResponse)
	v.queue <- &IORequest{KeepGet, loc, nil, reply}
	response := <-reply
	return response.data, response.err
}

func (v *UnixVolume) Put(loc string, block []byte) error {
	if v.readonly {
		return MethodDisabledError
	}
	if v.queue == nil {
		return v.Write(loc, block)
	}
	reply := make(chan *IOResponse)
	v.queue <- &IORequest{KeepPut, loc, block, reply}
	response := <-reply
	return response.err
=======
	root      string // path to the volume's root directory
	serialize bool
	readonly  bool
	mutex     sync.Mutex
>>>>>>> dd5deb94
}

func (v *UnixVolume) Touch(loc string) error {
	if v.readonly {
		return MethodDisabledError
	}
	p := v.blockPath(loc)
	f, err := os.OpenFile(p, os.O_RDWR|os.O_APPEND, 0644)
	if err != nil {
		return err
	}
	defer f.Close()
	if v.serialize {
		v.mutex.Lock()
		defer v.mutex.Unlock()
	}
	if e := lockfile(f); e != nil {
		return e
	}
	defer unlockfile(f)
	now := time.Now().Unix()
	utime := syscall.Utimbuf{now, now}
	return syscall.Utime(p, &utime)
}

func (v *UnixVolume) Mtime(loc string) (time.Time, error) {
	p := v.blockPath(loc)
	if fi, err := os.Stat(p); err != nil {
		return time.Time{}, err
	} else {
		return fi.ModTime(), nil
	}
}

// Get retrieves a block identified by the locator string "loc", and
// returns its contents as a byte slice.
//
// If the block could not be found, opened, or read, Get returns a nil
// slice and whatever non-nil error was returned by Stat or ReadFile.
func (v *UnixVolume) Get(loc string) ([]byte, error) {
	path := v.blockPath(loc)
	stat, err := os.Stat(path)
	if err != nil {
		return nil, err
	}
	if stat.Size() < 0 {
		return nil, os.ErrInvalid
	} else if stat.Size() == 0 {
		return bufs.Get(0), nil
	} else if stat.Size() > BLOCKSIZE {
		return nil, TooLongError
	}
	f, err := os.Open(path)
	if err != nil {
		return nil, err
	}
	defer f.Close()
	buf := bufs.Get(int(stat.Size()))
	if v.serialize {
		v.mutex.Lock()
		defer v.mutex.Unlock()
	}
	_, err = io.ReadFull(f, buf)
	if err != nil {
		bufs.Put(buf)
		return nil, err
	}
	return buf, nil
}

// Put stores a block of data identified by the locator string
// "loc".  It returns nil on success.  If the volume is full, it
// returns a FullError.  If the write fails due to some other error,
// that error is returned.
func (v *UnixVolume) Put(loc string, block []byte) error {
	if v.readonly {
		return MethodDisabledError
	}
	if v.IsFull() {
		return FullError
	}
	bdir := v.blockDir(loc)
	if err := os.MkdirAll(bdir, 0755); err != nil {
		log.Printf("%s: could not create directory %s: %s",
			loc, bdir, err)
		return err
	}

	tmpfile, tmperr := ioutil.TempFile(bdir, "tmp"+loc)
	if tmperr != nil {
		log.Printf("ioutil.TempFile(%s, tmp%s): %s", bdir, loc, tmperr)
		return tmperr
	}
	bpath := v.blockPath(loc)

	if v.serialize {
		v.mutex.Lock()
		defer v.mutex.Unlock()
	}
	if _, err := tmpfile.Write(block); err != nil {
		log.Printf("%s: writing to %s: %s\n", v, bpath, err)
		tmpfile.Close()
		os.Remove(tmpfile.Name())
		return err
	}
	if err := tmpfile.Close(); err != nil {
		log.Printf("closing %s: %s\n", tmpfile.Name(), err)
		os.Remove(tmpfile.Name())
		return err
	}
	if err := os.Rename(tmpfile.Name(), bpath); err != nil {
		log.Printf("rename %s %s: %s\n", tmpfile.Name(), bpath, err)
		os.Remove(tmpfile.Name())
		return err
	}
	return nil
}

// Status returns a VolumeStatus struct describing the volume's
// current state.
//
func (v *UnixVolume) Status() *VolumeStatus {
	var fs syscall.Statfs_t
	var devnum uint64

	if fi, err := os.Stat(v.root); err == nil {
		devnum = fi.Sys().(*syscall.Stat_t).Dev
	} else {
		log.Printf("%s: os.Stat: %s\n", v, err)
		return nil
	}

	err := syscall.Statfs(v.root, &fs)
	if err != nil {
		log.Printf("%s: statfs: %s\n", v, err)
		return nil
	}
	// These calculations match the way df calculates disk usage:
	// "free" space is measured by fs.Bavail, but "used" space
	// uses fs.Blocks - fs.Bfree.
	free := fs.Bavail * uint64(fs.Bsize)
	used := (fs.Blocks - fs.Bfree) * uint64(fs.Bsize)
	return &VolumeStatus{v.root, devnum, free, used}
}

// IndexTo writes (to the given Writer) a list of blocks found on this
// volume which begin with the specified prefix. If the prefix is an
// empty string, IndexTo writes a complete list of blocks.
//
// Each block is given in the format
//
//     locator+size modification-time {newline}
//
// e.g.:
//
//     e4df392f86be161ca6ed3773a962b8f3+67108864 1388894303
//     e4d41e6fd68460e0e3fc18cc746959d2+67108864 1377796043
//     e4de7a2810f5554cd39b36d8ddb132ff+67108864 1388701136
//
func (v *UnixVolume) IndexTo(prefix string, w io.Writer) error {
	return filepath.Walk(v.root,
		func(path string, info os.FileInfo, err error) error {
			if err != nil {
				log.Printf("%s: IndexTo Walk error at %s: %s",
					v, path, err)
				return nil
			}
			basename := filepath.Base(path)
			if info.IsDir() &&
				!strings.HasPrefix(basename, prefix) &&
				!strings.HasPrefix(prefix, basename) {
				// Skip directories that do not match
				// prefix. We know there is nothing
				// interesting inside.
				return filepath.SkipDir
			}
			if info.IsDir() ||
				!IsValidLocator(basename) ||
				!strings.HasPrefix(basename, prefix) {
				return nil
			}
			_, err = fmt.Fprintf(w, "%s+%d %d\n",
				basename, info.Size(), info.ModTime().Unix())
			return err
		})
}

func (v *UnixVolume) Delete(loc string) error {
	// Touch() must be called before calling Write() on a block.  Touch()
	// also uses lockfile().  This avoids a race condition between Write()
	// and Delete() because either (a) the file will be deleted and Touch()
	// will signal to the caller that the file is not present (and needs to
	// be re-written), or (b) Touch() will update the file's timestamp and
	// Delete() will read the correct up-to-date timestamp and choose not to
	// delete the file.

	if v.readonly {
		return MethodDisabledError
	}
<<<<<<< HEAD
=======
	if v.serialize {
		v.mutex.Lock()
		defer v.mutex.Unlock()
	}
>>>>>>> dd5deb94
	p := v.blockPath(loc)
	f, err := os.OpenFile(p, os.O_RDWR|os.O_APPEND, 0644)
	if err != nil {
		return err
	}
	defer f.Close()
	if e := lockfile(f); e != nil {
		return e
	}
	defer unlockfile(f)

	// If the block has been PUT in the last blob_signature_ttl
	// seconds, return success without removing the block. This
	// protects data from garbage collection until it is no longer
	// possible for clients to retrieve the unreferenced blocks
	// anyway (because the permission signatures have expired).
	if fi, err := os.Stat(p); err != nil {
		return err
	} else {
		if time.Since(fi.ModTime()) < blob_signature_ttl {
			return nil
		}
	}
	return os.Remove(p)
}

// blockDir returns the fully qualified directory name for the directory
// where loc is (or would be) stored on this volume.
func (v *UnixVolume) blockDir(loc string) string {
	return filepath.Join(v.root, loc[0:3])
}

// blockPath returns the fully qualified pathname for the path to loc
// on this volume.
func (v *UnixVolume) blockPath(loc string) string {
	return filepath.Join(v.blockDir(loc), loc)
}

// IsFull returns true if the free space on the volume is less than
// MIN_FREE_KILOBYTES.
//
func (v *UnixVolume) IsFull() (isFull bool) {
	fullSymlink := v.root + "/full"

	// Check if the volume has been marked as full in the last hour.
	if link, err := os.Readlink(fullSymlink); err == nil {
		if ts, err := strconv.Atoi(link); err == nil {
			fulltime := time.Unix(int64(ts), 0)
			if time.Since(fulltime).Hours() < 1.0 {
				return true
			}
		}
	}

	if avail, err := v.FreeDiskSpace(); err == nil {
		isFull = avail < MIN_FREE_KILOBYTES
	} else {
		log.Printf("%s: FreeDiskSpace: %s\n", v, err)
		isFull = false
	}

	// If the volume is full, timestamp it.
	if isFull {
		now := fmt.Sprintf("%d", time.Now().Unix())
		os.Symlink(now, fullSymlink)
	}
	return
}

// FreeDiskSpace returns the number of unused 1k blocks available on
// the volume.
//
func (v *UnixVolume) FreeDiskSpace() (free uint64, err error) {
	var fs syscall.Statfs_t
	err = syscall.Statfs(v.root, &fs)
	if err == nil {
		// Statfs output is not guaranteed to measure free
		// space in terms of 1K blocks.
		free = fs.Bavail * uint64(fs.Bsize) / 1024
	}
	return
}

func (v *UnixVolume) String() string {
	return fmt.Sprintf("[UnixVolume %s]", v.root)
}

func (v *UnixVolume) Writable() bool {
	return !v.readonly
}

// lockfile and unlockfile use flock(2) to manage kernel file locks.
func lockfile(f *os.File) error {
	return syscall.Flock(int(f.Fd()), syscall.LOCK_EX)
}

func unlockfile(f *os.File) error {
	return syscall.Flock(int(f.Fd()), syscall.LOCK_UN)
}<|MERGE_RESOLUTION|>--- conflicted
+++ resolved
@@ -18,65 +18,10 @@
 
 // A UnixVolume stores and retrieves blocks in a local directory.
 type UnixVolume struct {
-<<<<<<< HEAD
-	root     string // path to this volume
-	queue    chan *IORequest
-	readonly bool
-}
-
-func (v *UnixVolume) IOHandler() {
-	for req := range v.queue {
-		var result IOResponse
-		switch req.method {
-		case KeepGet:
-			result.data, result.err = v.Read(req.loc)
-		case KeepPut:
-			result.err = v.Write(req.loc, req.data)
-		}
-		req.reply <- &result
-	}
-}
-
-func MakeUnixVolume(root string, serialize bool, readonly bool) *UnixVolume {
-	v := &UnixVolume{
-		root: root,
-		queue: nil,
-		readonly: readonly,
-	}
-	if serialize {
-		v.queue =make(chan *IORequest)
-		go v.IOHandler()
-	}
-	return v
-}
-
-func (v *UnixVolume) Get(loc string) ([]byte, error) {
-	if v.queue == nil {
-		return v.Read(loc)
-	}
-	reply := make(chan *IOResponse)
-	v.queue <- &IORequest{KeepGet, loc, nil, reply}
-	response := <-reply
-	return response.data, response.err
-}
-
-func (v *UnixVolume) Put(loc string, block []byte) error {
-	if v.readonly {
-		return MethodDisabledError
-	}
-	if v.queue == nil {
-		return v.Write(loc, block)
-	}
-	reply := make(chan *IOResponse)
-	v.queue <- &IORequest{KeepPut, loc, block, reply}
-	response := <-reply
-	return response.err
-=======
 	root      string // path to the volume's root directory
 	serialize bool
 	readonly  bool
 	mutex     sync.Mutex
->>>>>>> dd5deb94
 }
 
 func (v *UnixVolume) Touch(loc string) error {
@@ -276,13 +221,10 @@
 	if v.readonly {
 		return MethodDisabledError
 	}
-<<<<<<< HEAD
-=======
 	if v.serialize {
 		v.mutex.Lock()
 		defer v.mutex.Unlock()
 	}
->>>>>>> dd5deb94
 	p := v.blockPath(loc)
 	f, err := os.OpenFile(p, os.O_RDWR|os.O_APPEND, 0644)
 	if err != nil {
