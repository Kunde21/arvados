package main

import (
	"bufio"
	"bytes"
	"errors"
	"flag"
	"fmt"
	"git.curoverse.com/arvados.git/sdk/go/keepclient"
	"io/ioutil"
	"log"
	"net"
	"net/http"
	"os"
	"os/signal"
	"strings"
	"sync"
	"syscall"
	"time"
)

// ======================
// Configuration settings
//
// TODO(twp): make all of these configurable via command line flags
// and/or configuration file settings.

// Default TCP address on which to listen for requests.
// Initialized by the --listen flag.
const DefaultAddr = ":25107"

// A Keep "block" is 64MB.
const BlockSize = 64 * 1024 * 1024

// A Keep volume must have at least MinFreeKilobytes available
// in order to permit writes.
const MinFreeKilobytes = BlockSize / 1024

// Until #6221 is resolved, never_delete must be true.
// However, allow it to be false in testing with TEST_DATA_MANAGER_TOKEN
const TEST_DATA_MANAGER_TOKEN = "4axaw8zxe0qm22wa6urpp5nskcne8z88cvbupv653y1njyi05h"

// ProcMounts /proc/mounts
var ProcMounts = "/proc/mounts"

// enforcePermissions controls whether permission signatures
// should be enforced (affecting GET and DELETE requests).
// Initialized by the -enforce-permissions flag.
var enforcePermissions bool

// blobSignatureTTL is the time duration for which new permission
// signatures (returned by PUT requests) will be valid.
// Initialized by the -permission-ttl flag.
var blobSignatureTTL time.Duration

// dataManagerToken represents the API token used by the
// Data Manager, and is required on certain privileged operations.
// Initialized by the -data-manager-token-file flag.
var dataManagerToken string

// neverDelete can be used to prevent the DELETE handler from
// actually deleting anything.
var neverDelete = true

var maxBuffers = 128
var bufs *bufferPool

// KeepError types.
//
type KeepError struct {
	HTTPCode int
	ErrMsg   string
}

var (
	BadRequestError     = &KeepError{400, "Bad Request"}
	UnauthorizedError   = &KeepError{401, "Unauthorized"}
	CollisionError      = &KeepError{500, "Collision"}
	RequestHashError    = &KeepError{422, "Hash mismatch in request"}
	PermissionError     = &KeepError{403, "Forbidden"}
	DiskHashError       = &KeepError{500, "Hash mismatch in stored data"}
	ExpiredError        = &KeepError{401, "Expired permission signature"}
	NotFoundError       = &KeepError{404, "Not Found"}
	GenericError        = &KeepError{500, "Fail"}
	FullError           = &KeepError{503, "Full"}
	SizeRequiredError   = &KeepError{411, "Missing Content-Length"}
	TooLongError        = &KeepError{413, "Block is too large"}
	MethodDisabledError = &KeepError{405, "Method disabled"}
)

func (e *KeepError) Error() string {
	return e.ErrMsg
}

// ========================
// Internal data structures
//
// These global variables are used by multiple parts of the
// program. They are good candidates for moving into their own
// packages.

// The Keep VolumeManager maintains a list of available volumes.
// Initialized by the --volumes flag (or by FindKeepVolumes).
var KeepVM VolumeManager

// The pull list manager and trash queue are threadsafe queues which
// support atomic update operations. The PullHandler and TrashHandler
// store results from Data Manager /pull and /trash requests here.
//
// See the Keep and Data Manager design documents for more details:
// https://arvados.org/projects/arvados/wiki/Keep_Design_Doc
// https://arvados.org/projects/arvados/wiki/Data_Manager_Design_Doc
//
var pullq *WorkQueue
var trashq *WorkQueue

var (
	flagSerializeIO bool
	flagReadonly    bool
)

type volumeSet []Volume

func (vs *volumeSet) Set(value string) error {
	if dirs := strings.Split(value, ","); len(dirs) > 1 {
		log.Print("DEPRECATED: using comma-separated volume list.")
		for _, dir := range dirs {
			if err := vs.Set(dir); err != nil {
				return err
			}
		}
		return nil
	}
	if len(value) == 0 || value[0] != '/' {
		return errors.New("Invalid volume: must begin with '/'.")
	}
	if _, err := os.Stat(value); err != nil {
		return err
	}
	var locker sync.Locker
	if flagSerializeIO {
		locker = &sync.Mutex{}
	}
	*vs = append(*vs, &UnixVolume{
		root:     value,
		locker:   locker,
		readonly: flagReadonly,
	})
	return nil
}

func (vs *volumeSet) String() string {
	s := "["
	for i, v := range *vs {
		if i > 0 {
			s = s + " "
		}
		s = s + v.String()
	}
	return s + "]"
}

// Discover adds a volume for every directory named "keep" that is
// located at the top level of a device- or tmpfs-backed mount point
// other than "/". It returns the number of volumes added.
func (vs *volumeSet) Discover() int {
	added := 0
	f, err := os.Open(ProcMounts)
	if err != nil {
		log.Fatalf("opening %s: %s", ProcMounts, err)
	}
	scanner := bufio.NewScanner(f)
	for scanner.Scan() {
		args := strings.Fields(scanner.Text())
		if err := scanner.Err(); err != nil {
			log.Fatalf("reading %s: %s", ProcMounts, err)
		}
		dev, mount := args[0], args[1]
		if mount == "/" {
			continue
		}
		if dev != "tmpfs" && !strings.HasPrefix(dev, "/dev/") {
			continue
		}
		keepdir := mount + "/keep"
		if st, err := os.Stat(keepdir); err != nil || !st.IsDir() {
			continue
		}
		// Set the -readonly flag (but only for this volume)
		// if the filesystem is mounted readonly.
		flagReadonlyWas := flagReadonly
		for _, fsopt := range strings.Split(args[3], ",") {
			if fsopt == "ro" {
				flagReadonly = true
				break
			}
			if fsopt == "rw" {
				break
			}
		}
		vs.Set(keepdir)
		flagReadonly = flagReadonlyWas
		added++
	}
	return added
}

// TODO(twp): continue moving as much code as possible out of main
// so it can be effectively tested. Esp. handling and postprocessing
// of command line flags (identifying Keep volumes and initializing
// permission arguments).

func main() {
	log.Println("keepstore starting, pid", os.Getpid())
	defer log.Println("keepstore exiting, pid", os.Getpid())

	var (
		dataManagerTokenFile string
		listen               string
		blobSigningKeyFile   string
		permissionTTLSec     int
		volumes              volumeSet
		pidfile              string
	)
	flag.StringVar(
		&dataManagerTokenFile,
		"data-manager-token-file",
		"",
		"File with the API token used by the Data Manager. All DELETE "+
			"requests or GET /index requests must carry this token.")
	flag.BoolVar(
		&enforcePermissions,
		"enforce-permissions",
		false,
		"Enforce permission signatures on requests.")
	flag.StringVar(
		&listen,
		"listen",
		DefaultAddr,
		"Listening address, in the form \"host:port\". e.g., 10.0.1.24:8000. Omit the host part to listen on all interfaces.")
	flag.BoolVar(
		&neverDelete,
		"never-delete",
		true,
		"If set, nothing will be deleted. HTTP 405 will be returned "+
			"for valid DELETE requests.")
	flag.StringVar(
		&blobSigningKeyFile,
		"permission-key-file",
		"",
		"Synonym for -blob-signing-key-file.")
	flag.StringVar(
		&blobSigningKeyFile,
		"blob-signing-key-file",
		"",
		"File containing the secret key for generating and verifying "+
			"blob permission signatures.")
	flag.IntVar(
		&permissionTTLSec,
		"permission-ttl",
		0,
		"Synonym for -blob-signature-ttl.")
	flag.IntVar(
		&permissionTTLSec,
		"blob-signature-ttl",
		int(time.Duration(2*7*24*time.Hour).Seconds()),
		"Lifetime of blob permission signatures. "+
			"See services/api/config/application.default.yml.")
	flag.BoolVar(
		&flagSerializeIO,
		"serialize",
		false,
		"Serialize read and write operations on the following volumes.")
	flag.BoolVar(
		&flagReadonly,
		"readonly",
		false,
		"Do not write, delete, or touch anything on the following volumes.")
	flag.Var(
		&volumes,
		"volumes",
		"Deprecated synonym for -volume.")
	flag.Var(
		&volumes,
		"volume",
		"Local storage directory. Can be given more than once to add multiple directories. If none are supplied, the default is to use all directories named \"keep\" that exist in the top level directory of a mount point at startup time. Can be a comma-separated list, but this is deprecated: use multiple -volume arguments instead.")
	flag.StringVar(
		&pidfile,
		"pid",
		"",
		"Path to write pid file during startup. This file is kept open and locked with LOCK_EX until keepstore exits, so `fuser -k pidfile` is one way to shut down. Exit immediately if there is an error opening, locking, or writing the pid file.")
	flag.IntVar(
		&maxBuffers,
		"max-buffers",
		maxBuffers,
		fmt.Sprintf("Maximum RAM to use for data buffers, given in multiples of block size (%d MiB). When this limit is reached, HTTP requests requiring buffers (like GET and PUT) will wait for buffer space to be released.", BlockSize>>20))

	flag.Parse()

<<<<<<< HEAD
=======
	if neverDelete != true {
		log.Fatal("neverDelete must be true, see #6221")
	}

>>>>>>> 3acd3536
	if maxBuffers < 0 {
		log.Fatal("-max-buffers must be greater than zero.")
	}
	bufs = newBufferPool(maxBuffers, BlockSize)

	if pidfile != "" {
		f, err := os.OpenFile(pidfile, os.O_RDWR|os.O_CREATE, 0777)
		if err != nil {
			log.Fatalf("open pidfile (%s): %s", pidfile, err)
		}
		err = syscall.Flock(int(f.Fd()), syscall.LOCK_EX|syscall.LOCK_NB)
		if err != nil {
			log.Fatalf("flock pidfile (%s): %s", pidfile, err)
		}
		err = f.Truncate(0)
		if err != nil {
			log.Fatalf("truncate pidfile (%s): %s", pidfile, err)
		}
		_, err = fmt.Fprint(f, os.Getpid())
		if err != nil {
			log.Fatalf("write pidfile (%s): %s", pidfile, err)
		}
		err = f.Sync()
		if err != nil {
			log.Fatalf("sync pidfile (%s): %s", pidfile, err)
		}
		defer f.Close()
		defer os.Remove(pidfile)
	}

	if len(volumes) == 0 {
		if volumes.Discover() == 0 {
			log.Fatal("No volumes found.")
		}
	}

	for _, v := range volumes {
		log.Printf("Using volume %v (writable=%v)", v, v.Writable())
	}

	// Initialize data manager token and permission key.
	// If these tokens are specified but cannot be read,
	// raise a fatal error.
	if dataManagerTokenFile != "" {
		if buf, err := ioutil.ReadFile(dataManagerTokenFile); err == nil {
			dataManagerToken = strings.TrimSpace(string(buf))
		} else {
			log.Fatalf("reading data manager token: %s\n", err)
		}
	}
<<<<<<< HEAD

	if never_delete != true && data_manager_token != TEST_DATA_MANAGER_TOKEN {
		log.Fatal("never_delete must be true, see #6221")
	}

	if blob_signing_key_file != "" {
		if buf, err := ioutil.ReadFile(blob_signing_key_file); err == nil {
=======
	if blobSigningKeyFile != "" {
		if buf, err := ioutil.ReadFile(blobSigningKeyFile); err == nil {
>>>>>>> 3acd3536
			PermissionSecret = bytes.TrimSpace(buf)
		} else {
			log.Fatalf("reading permission key: %s\n", err)
		}
	}

	blobSignatureTTL = time.Duration(permissionTTLSec) * time.Second

	if PermissionSecret == nil {
		if enforcePermissions {
			log.Fatal("-enforce-permissions requires a permission key")
		} else {
			log.Println("Running without a PermissionSecret. Block locators " +
				"returned by this server will not be signed, and will be rejected " +
				"by a server that enforces permissions.")
			log.Println("To fix this, use the -blob-signing-key-file flag " +
				"to specify the file containing the permission key.")
		}
	}

	// Start a round-robin VolumeManager with the volumes we have found.
	KeepVM = MakeRRVolumeManager(volumes)

	// Tell the built-in HTTP server to direct all requests to the REST router.
	loggingRouter := MakeLoggingRESTRouter()
	http.HandleFunc("/", func(resp http.ResponseWriter, req *http.Request) {
		loggingRouter.ServeHTTP(resp, req)
	})

	// Set up a TCP listener.
	listener, err := net.Listen("tcp", listen)
	if err != nil {
		log.Fatal(err)
	}

	// Initialize Pull queue and worker
	keepClient := &keepclient.KeepClient{
		Arvados:       nil,
		Want_replicas: 1,
		Using_proxy:   true,
		Client:        &http.Client{},
	}

	// Initialize the pullq and worker
	pullq = NewWorkQueue()
	go RunPullWorker(pullq, keepClient)

	// Initialize the trashq and worker
	trashq = NewWorkQueue()
	go RunTrashWorker(trashq)

	// Shut down the server gracefully (by closing the listener)
	// if SIGTERM is received.
	term := make(chan os.Signal, 1)
	go func(sig <-chan os.Signal) {
		s := <-sig
		log.Println("caught signal:", s)
		listener.Close()
	}(term)
	signal.Notify(term, syscall.SIGTERM)
	signal.Notify(term, syscall.SIGINT)

	log.Println("listening at", listen)
	srv := &http.Server{Addr: listen}
	srv.Serve(listener)
}<|MERGE_RESOLUTION|>--- conflicted
+++ resolved
@@ -297,13 +297,6 @@
 
 	flag.Parse()
 
-<<<<<<< HEAD
-=======
-	if neverDelete != true {
-		log.Fatal("neverDelete must be true, see #6221")
-	}
-
->>>>>>> 3acd3536
 	if maxBuffers < 0 {
 		log.Fatal("-max-buffers must be greater than zero.")
 	}
@@ -354,18 +347,13 @@
 			log.Fatalf("reading data manager token: %s\n", err)
 		}
 	}
-<<<<<<< HEAD
-
-	if never_delete != true && data_manager_token != TEST_DATA_MANAGER_TOKEN {
+
+	if neverDelete != true && dataManagerToken != TEST_DATA_MANAGER_TOKEN {
 		log.Fatal("never_delete must be true, see #6221")
 	}
 
-	if blob_signing_key_file != "" {
-		if buf, err := ioutil.ReadFile(blob_signing_key_file); err == nil {
-=======
 	if blobSigningKeyFile != "" {
 		if buf, err := ioutil.ReadFile(blobSigningKeyFile); err == nil {
->>>>>>> 3acd3536
 			PermissionSecret = bytes.TrimSpace(buf)
 		} else {
 			log.Fatalf("reading permission key: %s\n", err)
