package main

import (
	"container/list"
	"testing"
	"time"
)

type TrashWorkerTestData struct {
	Locator1    string
	Block1      []byte
	BlockMtime1 int64

	Locator2    string
	Block2      []byte
	BlockMtime2 int64

	CreateData      bool
	CreateInVolume1 bool

	UseTrashLifeTime bool
	DifferentMtimes  bool

	DeleteLocator string

	ExpectLocator1 bool
	ExpectLocator2 bool
}

/* Delete block that does not exist in any of the keep volumes.
   Expect no errors.
*/
func TestTrashWorkerIntegration_GetNonExistingLocator(t *testing.T) {
	testData := TrashWorkerTestData{
		Locator1: "5d41402abc4b2a76b9719d911017c592",
		Block1:   []byte("hello"),

		Locator2: "5d41402abc4b2a76b9719d911017c592",
		Block2:   []byte("hello"),

		CreateData: false,

		DeleteLocator: "5d41402abc4b2a76b9719d911017c592",

		ExpectLocator1: false,
		ExpectLocator2: false,
	}
	performTrashWorkerTest(testData, t)
}

/* Delete a block that exists on volume 1 of the keep servers.
   Expect the second locator in volume 2 to be unaffected.
*/
func TestTrashWorkerIntegration_LocatorInVolume1(t *testing.T) {
	testData := TrashWorkerTestData{
		Locator1: TEST_HASH,
		Block1:   TEST_BLOCK,

		Locator2: TEST_HASH_2,
		Block2:   TEST_BLOCK_2,

		CreateData: true,

		DeleteLocator: TEST_HASH, // first locator

		ExpectLocator1: false,
		ExpectLocator2: true,
	}
	performTrashWorkerTest(testData, t)
}

/* Delete a block that exists on volume 2 of the keep servers.
   Expect the first locator in volume 1 to be unaffected.
*/
func TestTrashWorkerIntegration_LocatorInVolume2(t *testing.T) {
	testData := TrashWorkerTestData{
		Locator1: TEST_HASH,
		Block1:   TEST_BLOCK,

		Locator2: TEST_HASH_2,
		Block2:   TEST_BLOCK_2,

		CreateData: true,

		DeleteLocator: TEST_HASH_2, // locator 2

		ExpectLocator1: true,
		ExpectLocator2: false,
	}
	performTrashWorkerTest(testData, t)
}

/* Delete a block with matching mtime for locator in both volumes.
   Expect locator to be deleted from both volumes.
*/
func TestTrashWorkerIntegration_LocatorInBothVolumes(t *testing.T) {
	testData := TrashWorkerTestData{
		Locator1: TEST_HASH,
		Block1:   TEST_BLOCK,

		Locator2: TEST_HASH,
		Block2:   TEST_BLOCK,

		CreateData: true,

		DeleteLocator: TEST_HASH,

		ExpectLocator1: false,
		ExpectLocator2: false,
	}
	performTrashWorkerTest(testData, t)
}

/* Same locator with different Mtimes exists in both volumes.
   Delete the second and expect the first to be still around.
*/
func TestTrashWorkerIntegration_MtimeMatchesForLocator1ButNotForLocator2(t *testing.T) {
	testData := TrashWorkerTestData{
		Locator1: TEST_HASH,
		Block1:   TEST_BLOCK,

		Locator2: TEST_HASH,
		Block2:   TEST_BLOCK,

		CreateData:      true,
		DifferentMtimes: true,

		DeleteLocator: TEST_HASH,

		ExpectLocator1: true,
		ExpectLocator2: false,
	}
	performTrashWorkerTest(testData, t)
}

/* Two different locators in volume 1.
   Delete one of them.
   Expect the other unaffected.
*/
func TestTrashWorkerIntegration_TwoDifferentLocatorsInVolume1(t *testing.T) {
	testData := TrashWorkerTestData{
		Locator1: TEST_HASH,
		Block1:   TEST_BLOCK,

		Locator2: TEST_HASH_2,
		Block2:   TEST_BLOCK_2,

		CreateData:      true,
		CreateInVolume1: true,

		DeleteLocator: TEST_HASH, // locator 1

		ExpectLocator1: false,
		ExpectLocator2: true,
	}
	performTrashWorkerTest(testData, t)
}

/* Allow default Trash Life time to be used. Thus, the newly created block
   will not be deleted becuase its Mtime is within the trash life time.
*/
func TestTrashWorkerIntegration_SameLocatorInTwoVolumesWithDefaultTrashLifeTime(t *testing.T) {
	testData := TrashWorkerTestData{
		Locator1: TEST_HASH,
		Block1:   TEST_BLOCK,

		Locator2: TEST_HASH_2,
		Block2:   TEST_BLOCK_2,

		CreateData:      true,
		CreateInVolume1: true,

		UseTrashLifeTime: true,

		DeleteLocator: TEST_HASH, // locator 1

		// Since trash life time is in effect, block won't be deleted.
		ExpectLocator1: true,
		ExpectLocator2: true,
	}
	performTrashWorkerTest(testData, t)
}

/* Perform the test */
func performTrashWorkerTest(testData TrashWorkerTestData, t *testing.T) {
	// Create Keep Volumes
	KeepVM = MakeTestVolumeManager(2)
	defer KeepVM.Close()

	// Put test content
	vols := KeepVM.AllWritable()
	if testData.CreateData {
		vols[0].Put(testData.Locator1, testData.Block1)
		vols[0].Put(testData.Locator1+".meta", []byte("metadata"))

		if testData.CreateInVolume1 {
			vols[0].Put(testData.Locator2, testData.Block2)
			vols[0].Put(testData.Locator2+".meta", []byte("metadata"))
		} else {
			vols[1].Put(testData.Locator2, testData.Block2)
			vols[1].Put(testData.Locator2+".meta", []byte("metadata"))
		}
	}

	oldBlockTime := time.Now().Add(-blob_signature_ttl - time.Minute)

	// Create TrashRequest for the test
	trashRequest := TrashRequest{
		Locator:    testData.DeleteLocator,
		BlockMtime: oldBlockTime.Unix(),
	}

	// Run trash worker and put the trashRequest on trashq
	trashList := list.New()
	trashList.PushBack(trashRequest)
	trashq = NewWorkQueue()
	defer trashq.Close()

	if !testData.UseTrashLifeTime {
		// Trash worker would not delete block if its Mtime is
		// within trash life time. Back-date the block to
		// allow the deletion to succeed.
		for _, v := range vols {
			v.(*MockVolume).Timestamps[testData.DeleteLocator] = oldBlockTime
			if testData.DifferentMtimes {
				oldBlockTime = oldBlockTime.Add(time.Second)
			}
		}
	}
	go RunTrashWorker(trashq)

	trashq.ReplaceQueue(trashList)
	time.Sleep(10 * time.Millisecond) // give a moment to finish processing the list

	// Verify Locator1 to be un/deleted as expected
	data, _ := GetBlock(testData.Locator1, false)
	if testData.ExpectLocator1 {
		if len(data) == 0 {
			t.Errorf("Expected Locator1 to be still present: %s", testData.Locator1)
		}
	} else {
		if len(data) > 0 {
			t.Errorf("Expected Locator1 to be deleted: %s", testData.Locator1)
		}
	}

	// Verify Locator2 to be un/deleted as expected
	if testData.Locator1 != testData.Locator2 {
		data, _ = GetBlock(testData.Locator2, false)
		if testData.ExpectLocator2 {
			if len(data) == 0 {
				t.Errorf("Expected Locator2 to be still present: %s", testData.Locator2)
			}
		} else {
			if len(data) > 0 {
				t.Errorf("Expected Locator2 to be deleted: %s", testData.Locator2)
			}
		}
	}

	// The DifferentMtimes test puts the same locator in two
	// different volumes, but only one copy has an Mtime matching
	// the trash request.
	if testData.DifferentMtimes {
		locatorFoundIn := 0
		for _, volume := range KeepVM.AllReadable() {
			if _, err := volume.Get(testData.Locator1); err == nil {
				locatorFoundIn = locatorFoundIn + 1
			}
		}
		if locatorFoundIn != 1 {
			t.Errorf("Found %d copies of %s, expected 1", locatorFoundIn, testData.Locator1)
		}
	}
<<<<<<< HEAD

	// Done
	permission_ttl = actual_permission_ttl
	trashq.Close()
=======
>>>>>>> dd5deb94
}<|MERGE_RESOLUTION|>--- conflicted
+++ resolved
@@ -272,11 +272,4 @@
 			t.Errorf("Found %d copies of %s, expected 1", locatorFoundIn, testData.Locator1)
 		}
 	}
-<<<<<<< HEAD
-
-	// Done
-	permission_ttl = actual_permission_ttl
-	trashq.Close()
-=======
->>>>>>> dd5deb94
 }