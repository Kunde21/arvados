package main

import (
	"bufio"
	"bytes"
	"crypto/md5"
	"errors"
	"fmt"
	"github.com/gorilla/mux"
	"io/ioutil"
	"log"
	"net/http"
	"os"
<<<<<<< HEAD
	"path/filepath"
=======
>>>>>>> b4526363
	"strconv"
	"strings"
	"syscall"
	"time"
)

// Default TCP port on which to listen for requests.
const DEFAULT_PORT = 25107

// A Keep "block" is 64MB.
const BLOCKSIZE = 64 * 1024 * 1024

// A Keep volume must have at least MIN_FREE_KILOBYTES available
// in order to permit writes.
const MIN_FREE_KILOBYTES = BLOCKSIZE / 1024

var PROC_MOUNTS = "/proc/mounts"

var KeepVolumes []string

type KeepError struct {
	HTTPCode int
	Err      error
}

const (
	ErrCollision = 400
	ErrMD5Fail   = 401
	ErrCorrupt   = 402
	ErrNotFound  = 404
	ErrOther     = 500
	ErrFull      = 503
)

func (e *KeepError) Error() string {
	return fmt.Sprintf("Error %d: %s", e.HTTPCode, e.Err.Error())
}

func main() {
	// Look for local keep volumes.
	KeepVolumes = FindKeepVolumes()
	if len(KeepVolumes) == 0 {
		log.Fatal("could not find any keep volumes")
	}
	for _, v := range KeepVolumes {
		log.Println("keep volume:", v)
	}

	// Set up REST handlers.
	//
	// Start with a router that will route each URL path to an
	// appropriate handler.
	//
	rest := mux.NewRouter()
	rest.HandleFunc(`/{hash:[0-9a-f]{32}}`, GetBlockHandler).Methods("GET", "HEAD")
	rest.HandleFunc(`/{hash:[0-9a-f]{32}}`, PutBlockHandler).Methods("PUT")
	rest.HandleFunc(`/index`, IndexHandler).Methods("GET", "HEAD")
	rest.HandleFunc(`/index/{prefix:[0-9a-f]{0,32}}`, IndexHandler).Methods("GET", "HEAD")
	rest.HandleFunc(`/status\.json`, StatusHandler).Methods("GET", "HEAD")

	// Tell the built-in HTTP server to direct all requests to the REST
	// router.
	http.Handle("/", rest)

	// Start listening for requests.
	port := fmt.Sprintf(":%d", DEFAULT_PORT)
	http.ListenAndServe(port, nil)
}

// FindKeepVolumes
//     Returns a list of Keep volumes mounted on this system.
//
//     A Keep volume is a normal or tmpfs volume with a /keep
//     directory at the top level of the mount point.
//
func FindKeepVolumes() []string {
	vols := make([]string, 0)

	if f, err := os.Open(PROC_MOUNTS); err != nil {
		log.Fatalf("opening %s: %s\n", PROC_MOUNTS, err)
	} else {
		scanner := bufio.NewScanner(f)
		for scanner.Scan() {
			args := strings.Fields(scanner.Text())
			dev, mount := args[0], args[1]
			if (dev == "tmpfs" || strings.HasPrefix(dev, "/dev/")) && mount != "/" {
				keep := mount + "/keep"
				if st, err := os.Stat(keep); err == nil && st.IsDir() {
					vols = append(vols, keep)
				}
			}
		}
		if err := scanner.Err(); err != nil {
			log.Fatal(err)
		}
	}
	return vols
}

func GetBlockHandler(w http.ResponseWriter, req *http.Request) {
	hash := mux.Vars(req)["hash"]

	block, err := GetBlock(hash)
	if err != nil {
		http.Error(w, err.Error(), 404)
		return
	}

	_, err = w.Write(block)
	if err != nil {
		log.Printf("GetBlockHandler: writing response: %s", err)
	}

	return
}

func PutBlockHandler(w http.ResponseWriter, req *http.Request) {
	hash := mux.Vars(req)["hash"]

	// Read the block data to be stored.
	// TODO(twp): decide what to do when the input stream contains
	// more than BLOCKSIZE bytes.
	//
	buf := make([]byte, BLOCKSIZE)
	if nread, err := req.Body.Read(buf); err == nil {
		if err := PutBlock(buf[:nread], hash); err == nil {
			w.WriteHeader(http.StatusOK)
		} else {
			ke := err.(*KeepError)
			http.Error(w, ke.Error(), ke.HTTPCode)
		}
	} else {
		log.Println("error reading request: ", err)
		http.Error(w, err.Error(), 500)
	}
}

func IndexHandler(w http.ResponseWriter, req *http.Request) {
	prefix := mux.Vars(req)["prefix"]

	index := IndexLocators(prefix)
	w.Write([]byte(index))
}

// StatusHandler
//     Responds to /status.json requests with the current node status,
//     described in a JSON structure.
//
//     The data given in a status.json response includes:
//        time - the time the status was last updated
//        df   - the output of the most recent `df --block-size=1k`
//        disk_devices - list of disk device files (i.e. /dev/(s|xv|h)d)
//        dirs - an object describing Keep volumes, keyed on Keep volume dirs,
//          each value is an object describing the status of that volume
//            * status ("full [timestamp]" or "ok [timestamp]")
//            * last_error
//            * last_error_time
//
type VolumeStatus struct {
	Space       string
	LastErr     string
	LastErrTime time.Time
}

type NodeStatus struct {
	LastUpdate time.Time
	DfOutput   string
	DiskDev    []string
	Volumes    map[string]VolumeStatus
}

func StatusHandler(w http.ResponseWriter, req *http.Request) {
	st := new(NodeStatus)
	st.LastUpdate = time.Now()

	// Get a list of disk devices on this system.
	st.DiskDev = make([]string, 1)
	if devdir, err := os.Open("/dev"); err != nil {
		log.Printf("StatusHandler: opening /dev: %s\n", err)
	} else {
		devs, err := devdir.Readdirnames(0)
		if err == nil {
			for _, d := range devs {
				if strings.HasPrefix(d, "sd") ||
					strings.HasPrefix(d, "hd") ||
					strings.HasPrefix(d, "xvd") {
					st.DiskDev = append(st.DiskDev, d)
				}
			}
		} else {
			log.Printf("Readdirnames: %s", err)
		}
	}

	for _, vol := range KeepVolumes {
		st.Volumes[vol] = GetVolumeStatus(vol)
	}
}

// GetVolumeStatus
//     Returns a VolumeStatus describing the requested volume.
func GetVolumeStatus(volume string) VolumeStatus {
	var isfull, lasterr string
	var lasterrtime time.Time

	if IsFull(volume) {
		isfull = fmt.Sprintf("full %d", time.Now().Unix())
	} else {
		isfull = fmt.Sprintf("ok %d", time.Now().Unix())
	}

	// Not implemented yet
	lasterr = ""
	lasterrtime = time.Unix(0, 0)

	return VolumeStatus{isfull, lasterr, lasterrtime}
}

// IndexLocators
//     Returns a string containing a list of locator ids found on this
//     Keep server.  If {prefix} is given, return only those locator
//     ids that begin with the given prefix string.
//
//     The return string consists of a sequence of newline-separated
//     strings in the format
//
//         locator+size modification-time
//
//     e.g.:
//
//         e4df392f86be161ca6ed3773a962b8f3+67108864 1388894303
//         e4d41e6fd68460e0e3fc18cc746959d2+67108864 1377796043
//         e4de7a2810f5554cd39b36d8ddb132ff+67108864 1388701136
//
func IndexLocators(prefix string) string {
	var output string
	for _, vol := range KeepVolumes {
		filepath.Walk(vol,
			func(path string, info os.FileInfo, err error) error {
				// This WalkFunc inspects each path in the volume
				// and prints an index line for all files that begin
				// with prefix.
				if err != nil {
					log.Printf("IndexHandler: %s: walking to %s: %s",
						vol, path, err)
					return nil
				}
				locator := filepath.Base(path)
				// Skip directories that do not match prefix.
				// We know there is nothing interesting inside.
				if info.IsDir() &&
					!strings.HasPrefix(locator, prefix) &&
					!strings.HasPrefix(prefix, locator) {
					return filepath.SkipDir
				}
				// Print filenames beginning with prefix
				if !info.IsDir() && strings.HasPrefix(locator, prefix) {
					output = output + fmt.Sprintf(
						"%s+%d %d\n", locator, info.Size(), info.ModTime().Unix())
				}
				return nil
			})
	}

	return output
}

func GetBlock(hash string) ([]byte, error) {
	var buf = make([]byte, BLOCKSIZE)

	// Attempt to read the requested hash from a keep volume.
	for _, vol := range KeepVolumes {
		var f *os.File
		var err error
		var nread int

		blockFilename := fmt.Sprintf("%s/%s/%s", vol, hash[0:3], hash)

		f, err = os.Open(blockFilename)
		if err != nil {
			if !os.IsNotExist(err) {
				// A block is stored on only one Keep disk,
				// so os.IsNotExist is expected.  Report any other errors.
				log.Printf("%s: opening %s: %s\n", vol, blockFilename, err)
			}
			continue
		}

		nread, err = f.Read(buf)
		if err != nil {
			log.Printf("%s: reading %s: %s\n", vol, blockFilename, err)
			continue
		}

		// Double check the file checksum.
		//
		filehash := fmt.Sprintf("%x", md5.Sum(buf[:nread]))
		if filehash != hash {
			// TODO(twp): this condition probably represents a bad disk and
			// should raise major alarm bells for an administrator: e.g.
			// they should be sent directly to an event manager at high
			// priority or logged as urgent problems.
			//
			log.Printf("%s: checksum mismatch: %s (actual hash %s)\n",
				vol, blockFilename, filehash)
			return buf, &KeepError{ErrCorrupt, errors.New("Corrupt")}
		}

		// Success!
		return buf[:nread], nil
	}

	log.Printf("%s: not found on any volumes, giving up\n", hash)
	return buf, &KeepError{ErrNotFound, errors.New("not found: " + hash)}
}

/* PutBlock(block, hash)
   Stores the BLOCK (identified by the content id HASH) in Keep.

   The MD5 checksum of the block must be identical to the content id HASH.
   If not, an error is returned.

   PutBlock stores the BLOCK on the first Keep volume with free space.
   A failure code is returned to the user only if all volumes fail.

   On success, PutBlock returns nil.
   On failure, it returns a KeepError with one of the following codes:

   400 Collision
          A different block with the same hash already exists on this
          Keep server.
   401 MD5Fail
          The MD5 hash of the BLOCK does not match the argument HASH.
   503 Full
          There was not enough space left in any Keep volume to store
          the object.
   500 Fail
          The object could not be stored for some other reason (e.g.
          all writes failed). The text of the error message should
          provide as much detail as possible.
*/

func PutBlock(block []byte, hash string) error {
	// Check that BLOCK's checksum matches HASH.
	blockhash := fmt.Sprintf("%x", md5.Sum(block))
	if blockhash != hash {
		log.Printf("%s: MD5 checksum %s did not match request", hash, blockhash)
		return &KeepError{ErrMD5Fail, errors.New("MD5Fail")}
	}

	// If we already have a block on disk under this identifier, return
	// success (but check for MD5 collisions).
	// The only errors that GetBlock can return are ErrCorrupt and ErrNotFound.
	// In either case, we want to write our new (good) block to disk, so there is
	// nothing special to do if err != nil.
	if oldblock, err := GetBlock(hash); err == nil {
		if bytes.Compare(block, oldblock) == 0 {
			return nil
		} else {
			return &KeepError{ErrCollision, errors.New("Collision")}
		}
	}

	// Store the block on the first available Keep volume.
	allFull := true
	for _, vol := range KeepVolumes {
		if IsFull(vol) {
			continue
		}
		allFull = false
		blockDir := fmt.Sprintf("%s/%s", vol, hash[0:3])
		if err := os.MkdirAll(blockDir, 0755); err != nil {
			log.Printf("%s: could not create directory %s: %s",
				hash, blockDir, err)
			continue
		}

		tmpfile, tmperr := ioutil.TempFile(blockDir, "tmp"+hash)
		if tmperr != nil {
			log.Printf("ioutil.TempFile(%s, tmp%s): %s", blockDir, hash, tmperr)
			continue
		}
		blockFilename := fmt.Sprintf("%s/%s", blockDir, hash)

		if _, err := tmpfile.Write(block); err != nil {
			log.Printf("%s: writing to %s: %s\n", vol, blockFilename, err)
			continue
		}
		if err := tmpfile.Close(); err != nil {
			log.Printf("closing %s: %s\n", tmpfile.Name(), err)
			os.Remove(tmpfile.Name())
			continue
		}
		if err := os.Rename(tmpfile.Name(), blockFilename); err != nil {
			log.Printf("rename %s %s: %s\n", tmpfile.Name(), blockFilename, err)
			os.Remove(tmpfile.Name())
			continue
		}
		return nil
	}

	if allFull {
		log.Printf("all Keep volumes full")
		return &KeepError{ErrFull, errors.New("Full")}
	} else {
		log.Printf("all Keep volumes failed")
		return &KeepError{ErrOther, errors.New("Fail")}
	}
}

func IsFull(volume string) (isFull bool) {
	fullSymlink := volume + "/full"

	// Check if the volume has been marked as full in the last hour.
	if link, err := os.Readlink(fullSymlink); err == nil {
		if ts, err := strconv.Atoi(link); err == nil {
			fulltime := time.Unix(int64(ts), 0)
			if time.Since(fulltime).Hours() < 1.0 {
				return true
			}
		}
	}

	if avail, err := FreeDiskSpace(volume); err == nil {
		isFull = avail < MIN_FREE_KILOBYTES
	} else {
		log.Printf("%s: FreeDiskSpace: %s\n", volume, err)
		isFull = false
	}

	// If the volume is full, timestamp it.
	if isFull {
		now := fmt.Sprintf("%d", time.Now().Unix())
		os.Symlink(now, fullSymlink)
	}
	return
}

// FreeDiskSpace(volume)
//     Returns the amount of available disk space on VOLUME,
//     as a number of 1k blocks.
//
func FreeDiskSpace(volume string) (free uint64, err error) {
	var fs syscall.Statfs_t
	err = syscall.Statfs(volume, &fs)
	if err == nil {
		// Statfs output is not guaranteed to measure free
		// space in terms of 1K blocks.
		free = fs.Bavail * uint64(fs.Bsize) / 1024
	}
<<<<<<< HEAD
=======

>>>>>>> b4526363
	return
}<|MERGE_RESOLUTION|>--- conflicted
+++ resolved
@@ -11,10 +11,7 @@
 	"log"
 	"net/http"
 	"os"
-<<<<<<< HEAD
 	"path/filepath"
-=======
->>>>>>> b4526363
 	"strconv"
 	"strings"
 	"syscall"
@@ -465,9 +462,5 @@
 		// space in terms of 1K blocks.
 		free = fs.Bavail * uint64(fs.Bsize) / 1024
 	}
-<<<<<<< HEAD
-=======
-
->>>>>>> b4526363
 	return
 }