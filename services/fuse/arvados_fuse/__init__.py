#
# FUSE driver for Arvados Keep
#

import os
import sys
import llfuse
import errno
import stat
import threading
import arvados
import pprint
import arvados.events
import re
import apiclient
import json
import logging
import time
import _strptime
import calendar
import threading
import itertools

from arvados.util import portable_data_hash_pattern, uuid_pattern, collection_uuid_pattern, group_uuid_pattern, user_uuid_pattern, link_uuid_pattern

_logger = logging.getLogger('arvados.arvados_fuse')

# Match any character which FUSE or Linux cannot accommodate as part
# of a filename. (If present in a collection filename, they will
# appear as underscores in the fuse mount.)
_disallowed_filename_characters = re.compile('[\x00/]')

<<<<<<< HEAD
=======
class SafeApi(object):
    """Threadsafe wrapper for API object.

    This stores and returns a different api object per thread, because
    httplib2 which underlies apiclient is not threadsafe.
    """

    def __init__(self, config):
        self.host = config.get('ARVADOS_API_HOST')
        self.api_token = config.get('ARVADOS_API_TOKEN')
        self.insecure = config.flag_is_true('ARVADOS_API_HOST_INSECURE')
        self.local = threading.local()
        self.block_cache = arvados.KeepBlockCache()

    def localapi(self):
        if 'api' not in self.local.__dict__:
            self.local.api = arvados.api(
                version='v1',
                host=self.host, token=self.api_token, insecure=self.insecure)
        return self.local.api

    def localkeep(self):
        if 'keep' not in self.local.__dict__:
            self.local.keep = arvados.KeepClient(api_client=self.localapi(), block_cache=self.block_cache)
        return self.local.keep

    def __getattr__(self, name):
        # Proxy nonexistent attributes to the local API client.
        try:
            return getattr(self.localapi(), name)
        except AttributeError:
            return super(SafeApi, self).__getattr__(name)


>>>>>>> 0cefa4c0
def convertTime(t):
    '''Parse Arvados timestamp to unix time.'''
    try:
        return calendar.timegm(time.strptime(t, "%Y-%m-%dT%H:%M:%SZ"))
    except (TypeError, ValueError):
        return 0

def sanitize_filename(dirty):
    '''Replace disallowed filename characters with harmless "_".'''
    if dirty is None:
        return None
    elif dirty == '':
        return '_'
    elif dirty == '.':
        return '_'
    elif dirty == '..':
        return '__'
    else:
        return _disallowed_filename_characters.sub('_', dirty)


class FreshBase(object):
    '''Base class for maintaining fresh/stale state to determine when to update.'''
    def __init__(self):
        self._stale = True
        self._poll = False
        self._last_update = time.time()
        self._atime = time.time()
        self._poll_time = 60

    # Mark the value as stale
    def invalidate(self):
        self._stale = True

    # Test if the entries dict is stale.
    def stale(self):
        if self._stale:
            return True
        if self._poll:
            return (self._last_update + self._poll_time) < self._atime
        return False

    def fresh(self):
        self._stale = False
        self._last_update = time.time()

    def atime(self):
        return self._atime

class File(FreshBase):
    '''Base for file objects.'''

    def __init__(self, parent_inode, _mtime=0):
        super(File, self).__init__()
        self.inode = None
        self.parent_inode = parent_inode
        self._mtime = _mtime

    def size(self):
        return 0

    def readfrom(self, off, size):
        return ''

    def mtime(self):
        return self._mtime


class StreamReaderFile(File):
    '''Wraps a StreamFileReader as a file.'''

    def __init__(self, parent_inode, reader, _mtime):
        super(StreamReaderFile, self).__init__(parent_inode, _mtime)
        self.reader = reader

    def size(self):
        return self.reader.size()

    def readfrom(self, off, size):
        return self.reader.readfrom(off, size)

    def stale(self):
        return False


class StringFile(File):
    '''Wrap a simple string as a file'''
    def __init__(self, parent_inode, contents, _mtime):
        super(StringFile, self).__init__(parent_inode, _mtime)
        self.contents = contents

    def size(self):
        return len(self.contents)

    def readfrom(self, off, size):
        return self.contents[off:(off+size)]


class ObjectFile(StringFile):
    '''Wrap a dict as a serialized json object.'''

    def __init__(self, parent_inode, obj):
        super(ObjectFile, self).__init__(parent_inode, "", 0)
        self.uuid = obj['uuid']
        self.update(obj)

    def update(self, obj):
        self._mtime = convertTime(obj['modified_at']) if 'modified_at' in obj else 0
        self.contents = json.dumps(obj, indent=4, sort_keys=True) + "\n"


class Directory(FreshBase):
    '''Generic directory object, backed by a dict.
    Consists of a set of entries with the key representing the filename
    and the value referencing a File or Directory object.
    '''

    def __init__(self, parent_inode):
        super(Directory, self).__init__()

        '''parent_inode is the integer inode number'''
        self.inode = None
        if not isinstance(parent_inode, int):
            raise Exception("parent_inode should be an int")
        self.parent_inode = parent_inode
        self._entries = {}
        self._mtime = time.time()

    #  Overriden by subclasses to implement logic to update the entries dict
    #  when the directory is stale
    def update(self):
        pass

    # Only used when computing the size of the disk footprint of the directory
    # (stub)
    def size(self):
        return 0

    def checkupdate(self):
        if self.stale():
            try:
                self.update()
            except apiclient.errors.HttpError as e:
                _logger.debug(e)

    def __getitem__(self, item):
        self.checkupdate()
        return self._entries[item]

    def items(self):
        self.checkupdate()
        return self._entries.items()

    def __iter__(self):
        self.checkupdate()
        return self._entries.iterkeys()

    def __contains__(self, k):
        self.checkupdate()
        return k in self._entries

    def merge(self, items, fn, same, new_entry):
        '''Helper method for updating the contents of the directory.  Takes a list
        describing the new contents of the directory, reuse entries that are
        the same in both the old and new lists, create new entries, and delete
        old entries missing from the new list.

        items: iterable with new directory contents

        fn: function to take an entry in 'items' and return the desired file or
        directory name, or None if this entry should be skipped

        same: function to compare an existing entry (a File or Directory
        object) with an entry in the items list to determine whether to keep
        the existing entry.

        new_entry: function to create a new directory entry (File or Directory
        object) from an entry in the items list.

        '''

        oldentries = self._entries
        self._entries = {}
        changed = False
        for i in items:
            name = sanitize_filename(fn(i))
            if name:
                if name in oldentries and same(oldentries[name], i):
                    # move existing directory entry over
                    self._entries[name] = oldentries[name]
                    del oldentries[name]
                else:
                    # create new directory entry
                    ent = new_entry(i)
                    if ent is not None:
                        self._entries[name] = self.inodes.add_entry(ent)
                        changed = True

        # delete any other directory entries that were not in found in 'items'
        for i in oldentries:
            llfuse.invalidate_entry(self.inode, str(i))
            self.inodes.del_entry(oldentries[i])
            changed = True

        if changed:
            self._mtime = time.time()

        self.fresh()

    def clear(self):
        '''Delete all entries'''
        oldentries = self._entries
        self._entries = {}
        for n in oldentries:
            if isinstance(n, Directory):
                n.clear()
            llfuse.invalidate_entry(self.inode, str(n))
            self.inodes.del_entry(oldentries[n])
        llfuse.invalidate_inode(self.inode)
        self.invalidate()

    def mtime(self):
        return self._mtime


class CollectionDirectory(Directory):
    '''Represents the root of a directory tree holding a collection.'''

    def __init__(self, parent_inode, inodes, api, num_retries, collection):
        super(CollectionDirectory, self).__init__(parent_inode)
        self.inodes = inodes
        self.api = api
        self.num_retries = num_retries
        self.collection_object_file = None
        self.collection_object = None
        if isinstance(collection, dict):
            self.collection_locator = collection['uuid']
        else:
            self.collection_locator = collection

    def same(self, i):
        return i['uuid'] == self.collection_locator or i['portable_data_hash'] == self.collection_locator

    # Used by arv-web.py to switch the contents of the CollectionDirectory
    def change_collection(self, new_locator):
        """Switch the contents of the CollectionDirectory.  Must be called with llfuse.lock held."""
        self.collection_locator = new_locator
        self.collection_object = None
        self.update()

    def new_collection(self, new_collection_object, coll_reader):
        self.collection_object = new_collection_object

        if self.collection_object_file is not None:
            self.collection_object_file.update(self.collection_object)

        self.clear()
        for s in coll_reader.all_streams():
            cwd = self
            for part in s.name().split('/'):
                if part != '' and part != '.':
                    partname = sanitize_filename(part)
                    if partname not in cwd._entries:
                        cwd._entries[partname] = self.inodes.add_entry(Directory(cwd.inode))
                    cwd = cwd._entries[partname]
            for k, v in s.files().items():
                cwd._entries[sanitize_filename(k)] = self.inodes.add_entry(StreamReaderFile(cwd.inode, v, self.mtime()))

    def update(self):
        try:
            if self.collection_object is not None and portable_data_hash_pattern.match(self.collection_locator):
                return True

            if self.collection_locator is None:
                self.fresh()
                return True

            with llfuse.lock_released:
                coll_reader = arvados.CollectionReader(
                    self.collection_locator, self.api, self.api.localkeep(),
                    num_retries=self.num_retries)
                new_collection_object = coll_reader.api_response() or {}
                # If the Collection only exists in Keep, there will be no API
                # response.  Fill in the fields we need.
                if 'uuid' not in new_collection_object:
                    new_collection_object['uuid'] = self.collection_locator
                if "portable_data_hash" not in new_collection_object:
                    new_collection_object["portable_data_hash"] = new_collection_object["uuid"]
                if 'manifest_text' not in new_collection_object:
                    new_collection_object['manifest_text'] = coll_reader.manifest_text()
                coll_reader.normalize()
            # end with llfuse.lock_released, re-acquire lock

            if self.collection_object is None or self.collection_object["portable_data_hash"] != new_collection_object["portable_data_hash"]:
                self.new_collection(new_collection_object, coll_reader)

            self.fresh()
            return True
        except arvados.errors.NotFoundError:
            _logger.exception("arv-mount %s: error", self.collection_locator)
        except arvados.errors.ArgumentError as detail:
            _logger.warning("arv-mount %s: error %s", self.collection_locator, detail)
            if self.collection_object is not None and "manifest_text" in self.collection_object:
                _logger.warning("arv-mount manifest_text is: %s", self.collection_object["manifest_text"])
        except Exception:
            _logger.exception("arv-mount %s: error", self.collection_locator)
            if self.collection_object is not None and "manifest_text" in self.collection_object:
                _logger.error("arv-mount manifest_text is: %s", self.collection_object["manifest_text"])
        return False

    def __getitem__(self, item):
        self.checkupdate()
        if item == '.arvados#collection':
            if self.collection_object_file is None:
                self.collection_object_file = ObjectFile(self.inode, self.collection_object)
                self.inodes.add_entry(self.collection_object_file)
            return self.collection_object_file
        else:
            return super(CollectionDirectory, self).__getitem__(item)

    def __contains__(self, k):
        if k == '.arvados#collection':
            return True
        else:
            return super(CollectionDirectory, self).__contains__(k)

    def mtime(self):
        self.checkupdate()
        return convertTime(self.collection_object["modified_at"]) if self.collection_object is not None and 'modified_at' in self.collection_object else 0


class MagicDirectory(Directory):
    '''A special directory that logically contains the set of all extant keep
    locators.  When a file is referenced by lookup(), it is tested to see if it
    is a valid keep locator to a manifest, and if so, loads the manifest
    contents as a subdirectory of this directory with the locator as the
    directory name.  Since querying a list of all extant keep locators is
    impractical, only collections that have already been accessed are visible
    to readdir().
    '''

    README_TEXT = '''
This directory provides access to Arvados collections as subdirectories listed
by uuid (in the form 'zzzzz-4zz18-1234567890abcde') or portable data hash (in
the form '1234567890abcdefghijklmnopqrstuv+123').

Note that this directory will appear empty until you attempt to access a
specific collection subdirectory (such as trying to 'cd' into it), at which
point the collection will actually be looked up on the server and the directory
will appear if it exists.
'''.lstrip()

    def __init__(self, parent_inode, inodes, api, num_retries):
        super(MagicDirectory, self).__init__(parent_inode)
        self.inodes = inodes
        self.api = api
        self.num_retries = num_retries

    def __setattr__(self, name, value):
        super(MagicDirectory, self).__setattr__(name, value)
        # When we're assigned an inode, add a README.
        if ((name == 'inode') and (self.inode is not None) and
              (not self._entries)):
            self._entries['README'] = self.inodes.add_entry(
                StringFile(self.inode, self.README_TEXT, time.time()))
            # If we're the root directory, add an identical by_id subdirectory.
            if self.inode == llfuse.ROOT_INODE:
                self._entries['by_id'] = self.inodes.add_entry(MagicDirectory(
                        self.inode, self.inodes, self.api, self.num_retries))

    def __contains__(self, k):
        if k in self._entries:
            return True

        if not portable_data_hash_pattern.match(k) and not uuid_pattern.match(k):
            return False

        try:
            e = self.inodes.add_entry(CollectionDirectory(
                    self.inode, self.inodes, self.api, self.num_retries, k))
            if e.update():
                self._entries[k] = e
                return True
            else:
                return False
        except Exception as e:
            _logger.debug('arv-mount exception keep %s', e)
            return False

    def __getitem__(self, item):
        if item in self:
            return self._entries[item]
        else:
            raise KeyError("No collection with id " + item)


class RecursiveInvalidateDirectory(Directory):
    def invalidate(self):
        if self.inode == llfuse.ROOT_INODE:
            llfuse.lock.acquire()
        try:
            super(RecursiveInvalidateDirectory, self).invalidate()
            for a in self._entries:
                self._entries[a].invalidate()
        except Exception:
            _logger.exception()
        finally:
            if self.inode == llfuse.ROOT_INODE:
                llfuse.lock.release()


class TagsDirectory(RecursiveInvalidateDirectory):
    '''A special directory that contains as subdirectories all tags visible to the user.'''

    def __init__(self, parent_inode, inodes, api, num_retries, poll_time=60):
        super(TagsDirectory, self).__init__(parent_inode)
        self.inodes = inodes
        self.api = api
        self.num_retries = num_retries
        self._poll = True
        self._poll_time = poll_time

    def update(self):
        with llfuse.lock_released:
            tags = self.api.links().list(
                filters=[['link_class', '=', 'tag']],
                select=['name'], distinct=True
                ).execute(num_retries=self.num_retries)
        if "items" in tags:
            self.merge(tags['items'],
                       lambda i: i['name'],
                       lambda a, i: a.tag == i['name'],
                       lambda i: TagDirectory(self.inode, self.inodes, self.api, self.num_retries, i['name'], poll=self._poll, poll_time=self._poll_time))


class TagDirectory(Directory):
    '''A special directory that contains as subdirectories all collections visible
    to the user that are tagged with a particular tag.
    '''

    def __init__(self, parent_inode, inodes, api, num_retries, tag,
                 poll=False, poll_time=60):
        super(TagDirectory, self).__init__(parent_inode)
        self.inodes = inodes
        self.api = api
        self.num_retries = num_retries
        self.tag = tag
        self._poll = poll
        self._poll_time = poll_time

    def update(self):
        with llfuse.lock_released:
            taggedcollections = self.api.links().list(
                filters=[['link_class', '=', 'tag'],
                         ['name', '=', self.tag],
                         ['head_uuid', 'is_a', 'arvados#collection']],
                select=['head_uuid']
                ).execute(num_retries=self.num_retries)
        self.merge(taggedcollections['items'],
                   lambda i: i['head_uuid'],
                   lambda a, i: a.collection_locator == i['head_uuid'],
                   lambda i: CollectionDirectory(self.inode, self.inodes, self.api, self.num_retries, i['head_uuid']))


class ProjectDirectory(Directory):
    '''A special directory that contains the contents of a project.'''

    def __init__(self, parent_inode, inodes, api, num_retries, project_object,
                 poll=False, poll_time=60):
        super(ProjectDirectory, self).__init__(parent_inode)
        self.inodes = inodes
        self.api = api
        self.num_retries = num_retries
        self.project_object = project_object
        self.project_object_file = None
        self.uuid = project_object['uuid']
        self._poll = poll
        self._poll_time = poll_time

    def createDirectory(self, i):
        if collection_uuid_pattern.match(i['uuid']):
            return CollectionDirectory(self.inode, self.inodes, self.api, self.num_retries, i)
        elif group_uuid_pattern.match(i['uuid']):
            return ProjectDirectory(self.inode, self.inodes, self.api, self.num_retries, i, self._poll, self._poll_time)
        elif link_uuid_pattern.match(i['uuid']):
            if i['head_kind'] == 'arvados#collection' or portable_data_hash_pattern.match(i['head_uuid']):
                return CollectionDirectory(self.inode, self.inodes, self.api, self.num_retries, i['head_uuid'])
            else:
                return None
        elif uuid_pattern.match(i['uuid']):
            return ObjectFile(self.parent_inode, i)
        else:
            return None

    def update(self):
        if self.project_object_file == None:
            self.project_object_file = ObjectFile(self.inode, self.project_object)
            self.inodes.add_entry(self.project_object_file)

        def namefn(i):
            if 'name' in i:
                if i['name'] is None or len(i['name']) == 0:
                    return None
                elif collection_uuid_pattern.match(i['uuid']) or group_uuid_pattern.match(i['uuid']):
                    # collection or subproject
                    return i['name']
                elif link_uuid_pattern.match(i['uuid']) and i['head_kind'] == 'arvados#collection':
                    # name link
                    return i['name']
                elif 'kind' in i and i['kind'].startswith('arvados#'):
                    # something else
                    return "{}.{}".format(i['name'], i['kind'][8:])
            else:
                return None

        def samefn(a, i):
            if isinstance(a, CollectionDirectory):
                return a.collection_locator == i['uuid']
            elif isinstance(a, ProjectDirectory):
                return a.uuid == i['uuid']
            elif isinstance(a, ObjectFile):
                return a.uuid == i['uuid'] and not a.stale()
            return False

        with llfuse.lock_released:
            if group_uuid_pattern.match(self.uuid):
                self.project_object = self.api.groups().get(
                    uuid=self.uuid).execute(num_retries=self.num_retries)
            elif user_uuid_pattern.match(self.uuid):
                self.project_object = self.api.users().get(
                    uuid=self.uuid).execute(num_retries=self.num_retries)

            contents = arvados.util.list_all(self.api.groups().contents,
                                             self.num_retries, uuid=self.uuid)

        # end with llfuse.lock_released, re-acquire lock

        self.merge(contents,
                   namefn,
                   samefn,
                   self.createDirectory)

    def __getitem__(self, item):
        self.checkupdate()
        if item == '.arvados#project':
            return self.project_object_file
        else:
            return super(ProjectDirectory, self).__getitem__(item)

    def __contains__(self, k):
        if k == '.arvados#project':
            return True
        else:
            return super(ProjectDirectory, self).__contains__(k)


class SharedDirectory(Directory):
    '''A special directory that represents users or groups who have shared projects with me.'''

    def __init__(self, parent_inode, inodes, api, num_retries, exclude,
                 poll=False, poll_time=60):
        super(SharedDirectory, self).__init__(parent_inode)
        self.inodes = inodes
        self.api = api
        self.num_retries = num_retries
        self.current_user = api.users().current().execute(num_retries=num_retries)
        self._poll = True
        self._poll_time = poll_time

    def update(self):
        with llfuse.lock_released:
            all_projects = arvados.util.list_all(
                self.api.groups().list, self.num_retries,
                filters=[['group_class','=','project']])
            objects = {}
            for ob in all_projects:
                objects[ob['uuid']] = ob

            roots = []
            root_owners = {}
            for ob in all_projects:
                if ob['owner_uuid'] != self.current_user['uuid'] and ob['owner_uuid'] not in objects:
                    roots.append(ob)
                    root_owners[ob['owner_uuid']] = True

            lusers = arvados.util.list_all(
                self.api.users().list, self.num_retries,
                filters=[['uuid','in', list(root_owners)]])
            lgroups = arvados.util.list_all(
                self.api.groups().list, self.num_retries,
                filters=[['uuid','in', list(root_owners)]])

            users = {}
            groups = {}

            for l in lusers:
                objects[l["uuid"]] = l
            for l in lgroups:
                objects[l["uuid"]] = l

            contents = {}
            for r in root_owners:
                if r in objects:
                    obr = objects[r]
                    if "name" in obr:
                        contents[obr["name"]] = obr
                    if "first_name" in obr:
                        contents[u"{} {}".format(obr["first_name"], obr["last_name"])] = obr

            for r in roots:
                if r['owner_uuid'] not in objects:
                    contents[r['name']] = r

        # end with llfuse.lock_released, re-acquire lock

        try:
            self.merge(contents.items(),
                       lambda i: i[0],
                       lambda a, i: a.uuid == i[1]['uuid'],
                       lambda i: ProjectDirectory(self.inode, self.inodes, self.api, self.num_retries, i[1], poll=self._poll, poll_time=self._poll_time))
        except Exception:
            _logger.exception()


class FileHandle(object):
    '''Connects a numeric file handle to a File or Directory object that has
    been opened by the client.'''

    def __init__(self, fh, entry):
        self.fh = fh
        self.entry = entry


class Inodes(object):
    '''Manage the set of inodes.  This is the mapping from a numeric id
    to a concrete File or Directory object'''

    def __init__(self):
        self._entries = {}
        self._counter = itertools.count(llfuse.ROOT_INODE)

    def __getitem__(self, item):
        return self._entries[item]

    def __setitem__(self, key, item):
        self._entries[key] = item

    def __iter__(self):
        return self._entries.iterkeys()

    def items(self):
        return self._entries.items()

    def __contains__(self, k):
        return k in self._entries

    def add_entry(self, entry):
        entry.inode = next(self._counter)
        self._entries[entry.inode] = entry
        return entry

    def del_entry(self, entry):
        llfuse.invalidate_inode(entry.inode)
        del self._entries[entry.inode]

class Operations(llfuse.Operations):
    '''This is the main interface with llfuse.  The methods on this object are
    called by llfuse threads to service FUSE events to query and read from
    the file system.

    llfuse has its own global lock which is acquired before calling a request handler,
    so request handlers do not run concurrently unless the lock is explicitly released
    using "with llfuse.lock_released:"'''

    def __init__(self, uid, gid, encoding="utf-8"):
        super(Operations, self).__init__()

        self.inodes = Inodes()
        self.uid = uid
        self.gid = gid
        self.encoding = encoding

        # dict of inode to filehandle
        self._filehandles = {}
        self._filehandles_counter = 1

        # Other threads that need to wait until the fuse driver
        # is fully initialized should wait() on this event object.
        self.initlock = threading.Event()

    def init(self):
        # Allow threads that are waiting for the driver to be finished
        # initializing to continue
        self.initlock.set()

    def access(self, inode, mode, ctx):
        return True

    def getattr(self, inode):
        if inode not in self.inodes:
            raise llfuse.FUSEError(errno.ENOENT)

        e = self.inodes[inode]

        entry = llfuse.EntryAttributes()
        entry.st_ino = inode
        entry.generation = 0
        entry.entry_timeout = 300
        entry.attr_timeout = 300

        entry.st_mode = stat.S_IRUSR | stat.S_IRGRP | stat.S_IROTH
        if isinstance(e, Directory):
            entry.st_mode |= stat.S_IXUSR | stat.S_IXGRP | stat.S_IXOTH | stat.S_IFDIR
        elif isinstance(e, StreamReaderFile):
            entry.st_mode |= stat.S_IXUSR | stat.S_IXGRP | stat.S_IXOTH | stat.S_IFREG
        else:
            entry.st_mode |= stat.S_IFREG

        entry.st_nlink = 1
        entry.st_uid = self.uid
        entry.st_gid = self.gid
        entry.st_rdev = 0

        entry.st_size = e.size()

        entry.st_blksize = 512
        entry.st_blocks = (e.size()/512)+1
        entry.st_atime = int(e.atime())
        entry.st_mtime = int(e.mtime())
        entry.st_ctime = int(e.mtime())

        return entry

    def lookup(self, parent_inode, name):
        name = unicode(name, self.encoding)
        _logger.debug("arv-mount lookup: parent_inode %i name %s",
                      parent_inode, name)
        inode = None

        if name == '.':
            inode = parent_inode
        else:
            if parent_inode in self.inodes:
                p = self.inodes[parent_inode]
                if name == '..':
                    inode = p.parent_inode
                elif isinstance(p, Directory) and name in p:
                    inode = p[name].inode

        if inode != None:
            return self.getattr(inode)
        else:
            raise llfuse.FUSEError(errno.ENOENT)

    def open(self, inode, flags):
        if inode in self.inodes:
            p = self.inodes[inode]
        else:
            raise llfuse.FUSEError(errno.ENOENT)

        if (flags & os.O_WRONLY) or (flags & os.O_RDWR):
            raise llfuse.FUSEError(errno.EROFS)

        if isinstance(p, Directory):
            raise llfuse.FUSEError(errno.EISDIR)

        fh = self._filehandles_counter
        self._filehandles_counter += 1
        self._filehandles[fh] = FileHandle(fh, p)
        return fh

    def read(self, fh, off, size):
        _logger.debug("arv-mount read %i %i %i", fh, off, size)
        if fh in self._filehandles:
            handle = self._filehandles[fh]
        else:
            raise llfuse.FUSEError(errno.EBADF)

        # update atime
        handle.entry._atime = time.time()

        try:
            with llfuse.lock_released:
                return handle.entry.readfrom(off, size)
        except arvados.errors.NotFoundError as e:
            _logger.warning("Block not found: " + str(e))
            raise llfuse.FUSEError(errno.EIO)
        except Exception:
            _logger.exception()
            raise llfuse.FUSEError(errno.EIO)

    def release(self, fh):
        if fh in self._filehandles:
            del self._filehandles[fh]

    def opendir(self, inode):
        _logger.debug("arv-mount opendir: inode %i", inode)

        if inode in self.inodes:
            p = self.inodes[inode]
        else:
            raise llfuse.FUSEError(errno.ENOENT)

        if not isinstance(p, Directory):
            raise llfuse.FUSEError(errno.ENOTDIR)

        fh = self._filehandles_counter
        self._filehandles_counter += 1
        if p.parent_inode in self.inodes:
            parent = self.inodes[p.parent_inode]
        else:
            raise llfuse.FUSEError(errno.EIO)

        # update atime
        p._atime = time.time()

        self._filehandles[fh] = FileHandle(fh, [('.', p), ('..', parent)] + list(p.items()))
        return fh

    def readdir(self, fh, off):
        _logger.debug("arv-mount readdir: fh %i off %i", fh, off)

        if fh in self._filehandles:
            handle = self._filehandles[fh]
        else:
            raise llfuse.FUSEError(errno.EBADF)

        _logger.debug("arv-mount handle.entry %s", handle.entry)

        e = off
        while e < len(handle.entry):
            if handle.entry[e][1].inode in self.inodes:
                try:
                    yield (handle.entry[e][0].encode(self.encoding), self.getattr(handle.entry[e][1].inode), e+1)
                except UnicodeEncodeError:
                    pass
            e += 1

    def releasedir(self, fh):
        del self._filehandles[fh]

    def statfs(self):
        st = llfuse.StatvfsData()
        st.f_bsize = 64 * 1024
        st.f_blocks = 0
        st.f_files = 0

        st.f_bfree = 0
        st.f_bavail = 0

        st.f_ffree = 0
        st.f_favail = 0

        st.f_frsize = 0
        return st

    # The llfuse documentation recommends only overloading functions that
    # are actually implemented, as the default implementation will raise ENOSYS.
    # However, there is a bug in the llfuse default implementation of create()
    # "create() takes exactly 5 positional arguments (6 given)" which will crash
    # arv-mount.
    # The workaround is to implement it with the proper number of parameters,
    # and then everything works out.
    def create(self, inode_parent, name, mode, flags, ctx):
        raise llfuse.FUSEError(errno.EROFS)<|MERGE_RESOLUTION|>--- conflicted
+++ resolved
@@ -30,43 +30,6 @@
 # appear as underscores in the fuse mount.)
 _disallowed_filename_characters = re.compile('[\x00/]')
 
-<<<<<<< HEAD
-=======
-class SafeApi(object):
-    """Threadsafe wrapper for API object.
-
-    This stores and returns a different api object per thread, because
-    httplib2 which underlies apiclient is not threadsafe.
-    """
-
-    def __init__(self, config):
-        self.host = config.get('ARVADOS_API_HOST')
-        self.api_token = config.get('ARVADOS_API_TOKEN')
-        self.insecure = config.flag_is_true('ARVADOS_API_HOST_INSECURE')
-        self.local = threading.local()
-        self.block_cache = arvados.KeepBlockCache()
-
-    def localapi(self):
-        if 'api' not in self.local.__dict__:
-            self.local.api = arvados.api(
-                version='v1',
-                host=self.host, token=self.api_token, insecure=self.insecure)
-        return self.local.api
-
-    def localkeep(self):
-        if 'keep' not in self.local.__dict__:
-            self.local.keep = arvados.KeepClient(api_client=self.localapi(), block_cache=self.block_cache)
-        return self.local.keep
-
-    def __getattr__(self, name):
-        # Proxy nonexistent attributes to the local API client.
-        try:
-            return getattr(self.localapi(), name)
-        except AttributeError:
-            return super(SafeApi, self).__getattr__(name)
-
-
->>>>>>> 0cefa4c0
 def convertTime(t):
     '''Parse Arvados timestamp to unix time.'''
     try:
