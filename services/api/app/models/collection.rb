--- conflicted
+++ resolved
@@ -237,11 +237,7 @@
     manifest.each_line do |line|
       # line will have a trailing newline, but the last token is never
       # a locator, so it's harmless here.
-<<<<<<< HEAD
-      line.each_line(' ') do |word|
-=======
       line.split(' ').each do |word|
->>>>>>> 02156d71
         if match = Keep::Locator::LOCATOR_REGEXP.match(word)
           yield(match)
         end
