--
-- PostgreSQL database dump
--

SET statement_timeout = 0;
SET client_encoding = 'UTF8';
SET standard_conforming_strings = on;
SET check_function_bodies = false;
SET client_min_messages = warning;

--
-- Name: plpgsql; Type: EXTENSION; Schema: -; Owner: -
--

CREATE EXTENSION IF NOT EXISTS plpgsql WITH SCHEMA pg_catalog;


--
-- Name: EXTENSION plpgsql; Type: COMMENT; Schema: -; Owner: -
--

-- COMMENT ON EXTENSION plpgsql IS 'PL/pgSQL procedural language';


SET search_path = public, pg_catalog;

SET default_tablespace = '';

SET default_with_oids = false;

--
-- Name: api_client_authorizations; Type: TABLE; Schema: public; Owner: -; Tablespace: 
--

CREATE TABLE api_client_authorizations (
    id integer NOT NULL,
    api_token character varying(255) NOT NULL,
    api_client_id integer NOT NULL,
    user_id integer NOT NULL,
    created_by_ip_address character varying(255),
    last_used_by_ip_address character varying(255),
    last_used_at timestamp without time zone,
    expires_at timestamp without time zone,
    created_at timestamp without time zone NOT NULL,
    updated_at timestamp without time zone NOT NULL,
    default_owner_uuid character varying(255),
    scopes text DEFAULT '---
- all
'::text NOT NULL,
    uuid character varying(255) NOT NULL
);


--
-- Name: api_client_authorizations_id_seq; Type: SEQUENCE; Schema: public; Owner: -
--

CREATE SEQUENCE api_client_authorizations_id_seq
    START WITH 1
    INCREMENT BY 1
    NO MINVALUE
    NO MAXVALUE
    CACHE 1;


--
-- Name: api_client_authorizations_id_seq; Type: SEQUENCE OWNED BY; Schema: public; Owner: -
--

ALTER SEQUENCE api_client_authorizations_id_seq OWNED BY api_client_authorizations.id;


--
-- Name: api_clients; Type: TABLE; Schema: public; Owner: -; Tablespace: 
--

CREATE TABLE api_clients (
    id integer NOT NULL,
    uuid character varying(255),
    owner_uuid character varying(255),
    modified_by_client_uuid character varying(255),
    modified_by_user_uuid character varying(255),
    modified_at timestamp without time zone,
    name character varying(255),
    url_prefix character varying(255),
    created_at timestamp without time zone NOT NULL,
    updated_at timestamp without time zone NOT NULL,
    is_trusted boolean DEFAULT false
);


--
-- Name: api_clients_id_seq; Type: SEQUENCE; Schema: public; Owner: -
--

CREATE SEQUENCE api_clients_id_seq
    START WITH 1
    INCREMENT BY 1
    NO MINVALUE
    NO MAXVALUE
    CACHE 1;


--
-- Name: api_clients_id_seq; Type: SEQUENCE OWNED BY; Schema: public; Owner: -
--

ALTER SEQUENCE api_clients_id_seq OWNED BY api_clients.id;


--
-- Name: authorized_keys; Type: TABLE; Schema: public; Owner: -; Tablespace: 
--

CREATE TABLE authorized_keys (
    id integer NOT NULL,
    uuid character varying(255) NOT NULL,
    owner_uuid character varying(255) NOT NULL,
    modified_by_client_uuid character varying(255),
    modified_by_user_uuid character varying(255),
    modified_at timestamp without time zone,
    name character varying(255),
    key_type character varying(255),
    authorized_user_uuid character varying(255),
    public_key text,
    expires_at timestamp without time zone,
    created_at timestamp without time zone NOT NULL,
    updated_at timestamp without time zone NOT NULL
);


--
-- Name: authorized_keys_id_seq; Type: SEQUENCE; Schema: public; Owner: -
--

CREATE SEQUENCE authorized_keys_id_seq
    START WITH 1
    INCREMENT BY 1
    NO MINVALUE
    NO MAXVALUE
    CACHE 1;


--
-- Name: authorized_keys_id_seq; Type: SEQUENCE OWNED BY; Schema: public; Owner: -
--

ALTER SEQUENCE authorized_keys_id_seq OWNED BY authorized_keys.id;


--
-- Name: collections; Type: TABLE; Schema: public; Owner: -; Tablespace: 
--

CREATE TABLE collections (
    id integer NOT NULL,
    owner_uuid character varying(255),
    created_at timestamp without time zone NOT NULL,
    modified_by_client_uuid character varying(255),
    modified_by_user_uuid character varying(255),
    modified_at timestamp without time zone,
    portable_data_hash character varying(255),
    replication_desired integer,
    replication_confirmed_at timestamp without time zone,
    replication_confirmed integer,
    updated_at timestamp without time zone NOT NULL,
    uuid character varying(255),
    manifest_text text,
    name character varying(255),
    description character varying(524288),
    properties text,
    delete_at timestamp without time zone,
    file_names character varying(8192),
    trash_at timestamp without time zone,
    is_trashed boolean DEFAULT false NOT NULL
);


--
-- Name: collections_id_seq; Type: SEQUENCE; Schema: public; Owner: -
--

CREATE SEQUENCE collections_id_seq
    START WITH 1
    INCREMENT BY 1
    NO MINVALUE
    NO MAXVALUE
    CACHE 1;


--
-- Name: collections_id_seq; Type: SEQUENCE OWNED BY; Schema: public; Owner: -
--

ALTER SEQUENCE collections_id_seq OWNED BY collections.id;


--
-- Name: commit_ancestors; Type: TABLE; Schema: public; Owner: -; Tablespace: 
--

CREATE TABLE commit_ancestors (
    id integer NOT NULL,
    repository_name character varying(255),
    descendant character varying(255) NOT NULL,
    ancestor character varying(255) NOT NULL,
    "is" boolean DEFAULT false NOT NULL,
    created_at timestamp without time zone NOT NULL,
    updated_at timestamp without time zone NOT NULL
);


--
-- Name: commit_ancestors_id_seq; Type: SEQUENCE; Schema: public; Owner: -
--

CREATE SEQUENCE commit_ancestors_id_seq
    START WITH 1
    INCREMENT BY 1
    NO MINVALUE
    NO MAXVALUE
    CACHE 1;


--
-- Name: commit_ancestors_id_seq; Type: SEQUENCE OWNED BY; Schema: public; Owner: -
--

ALTER SEQUENCE commit_ancestors_id_seq OWNED BY commit_ancestors.id;


--
-- Name: commits; Type: TABLE; Schema: public; Owner: -; Tablespace: 
--

CREATE TABLE commits (
    id integer NOT NULL,
    repository_name character varying(255),
    sha1 character varying(255),
    message character varying(255),
    created_at timestamp without time zone NOT NULL,
    updated_at timestamp without time zone NOT NULL
);


--
-- Name: commits_id_seq; Type: SEQUENCE; Schema: public; Owner: -
--

CREATE SEQUENCE commits_id_seq
    START WITH 1
    INCREMENT BY 1
    NO MINVALUE
    NO MAXVALUE
    CACHE 1;


--
-- Name: commits_id_seq; Type: SEQUENCE OWNED BY; Schema: public; Owner: -
--

ALTER SEQUENCE commits_id_seq OWNED BY commits.id;


--
-- Name: container_requests; Type: TABLE; Schema: public; Owner: -; Tablespace: 
--

CREATE TABLE container_requests (
    id integer NOT NULL,
    uuid character varying(255),
    owner_uuid character varying(255),
    created_at timestamp without time zone NOT NULL,
    modified_at timestamp without time zone,
    modified_by_client_uuid character varying(255),
    modified_by_user_uuid character varying(255),
    name character varying(255),
    description text,
    properties text,
    state character varying(255),
    requesting_container_uuid character varying(255),
    container_uuid character varying(255),
    container_count_max integer,
    mounts text,
    runtime_constraints text,
    container_image character varying(255),
    environment text,
    cwd character varying(255),
    command text,
    output_path character varying(255),
    priority integer,
    expires_at timestamp without time zone,
    filters text,
    updated_at timestamp without time zone NOT NULL,
    container_count integer DEFAULT 0,
    use_existing boolean DEFAULT true,
    scheduling_parameters text,
    output_uuid character varying(255),
    log_uuid character varying(255),
    output_name character varying(255) DEFAULT NULL::character varying
);


--
-- Name: container_requests_id_seq; Type: SEQUENCE; Schema: public; Owner: -
--

CREATE SEQUENCE container_requests_id_seq
    START WITH 1
    INCREMENT BY 1
    NO MINVALUE
    NO MAXVALUE
    CACHE 1;


--
-- Name: container_requests_id_seq; Type: SEQUENCE OWNED BY; Schema: public; Owner: -
--

ALTER SEQUENCE container_requests_id_seq OWNED BY container_requests.id;


--
-- Name: containers; Type: TABLE; Schema: public; Owner: -; Tablespace: 
--

CREATE TABLE containers (
    id integer NOT NULL,
    uuid character varying(255),
    owner_uuid character varying(255),
    created_at timestamp without time zone NOT NULL,
    modified_at timestamp without time zone,
    modified_by_client_uuid character varying(255),
    modified_by_user_uuid character varying(255),
    state character varying(255),
    started_at timestamp without time zone,
    finished_at timestamp without time zone,
    log character varying(255),
    environment text,
    cwd character varying(255),
    command text,
    output_path character varying(255),
    mounts text,
    runtime_constraints text,
    output character varying(255),
    container_image character varying(255),
    progress double precision,
    priority integer,
    updated_at timestamp without time zone NOT NULL,
    exit_code integer,
    auth_uuid character varying(255),
    locked_by_uuid character varying(255),
    scheduling_parameters text
);


--
-- Name: containers_id_seq; Type: SEQUENCE; Schema: public; Owner: -
--

CREATE SEQUENCE containers_id_seq
    START WITH 1
    INCREMENT BY 1
    NO MINVALUE
    NO MAXVALUE
    CACHE 1;


--
-- Name: containers_id_seq; Type: SEQUENCE OWNED BY; Schema: public; Owner: -
--

ALTER SEQUENCE containers_id_seq OWNED BY containers.id;


--
-- Name: groups; Type: TABLE; Schema: public; Owner: -; Tablespace: 
--

CREATE TABLE groups (
    id integer NOT NULL,
    uuid character varying(255),
    owner_uuid character varying(255),
    created_at timestamp without time zone NOT NULL,
    modified_by_client_uuid character varying(255),
    modified_by_user_uuid character varying(255),
    modified_at timestamp without time zone,
    name character varying(255) NOT NULL,
    description character varying(524288),
    updated_at timestamp without time zone NOT NULL,
    group_class character varying(255)
);


--
-- Name: groups_id_seq; Type: SEQUENCE; Schema: public; Owner: -
--

CREATE SEQUENCE groups_id_seq
    START WITH 1
    INCREMENT BY 1
    NO MINVALUE
    NO MAXVALUE
    CACHE 1;


--
-- Name: groups_id_seq; Type: SEQUENCE OWNED BY; Schema: public; Owner: -
--

ALTER SEQUENCE groups_id_seq OWNED BY groups.id;


--
-- Name: humans; Type: TABLE; Schema: public; Owner: -; Tablespace: 
--

CREATE TABLE humans (
    id integer NOT NULL,
    uuid character varying(255) NOT NULL,
    owner_uuid character varying(255) NOT NULL,
    modified_by_client_uuid character varying(255),
    modified_by_user_uuid character varying(255),
    modified_at timestamp without time zone,
    properties text,
    created_at timestamp without time zone NOT NULL,
    updated_at timestamp without time zone NOT NULL
);


--
-- Name: humans_id_seq; Type: SEQUENCE; Schema: public; Owner: -
--

CREATE SEQUENCE humans_id_seq
    START WITH 1
    INCREMENT BY 1
    NO MINVALUE
    NO MAXVALUE
    CACHE 1;


--
-- Name: humans_id_seq; Type: SEQUENCE OWNED BY; Schema: public; Owner: -
--

ALTER SEQUENCE humans_id_seq OWNED BY humans.id;


--
-- Name: job_tasks; Type: TABLE; Schema: public; Owner: -; Tablespace: 
--

CREATE TABLE job_tasks (
    id integer NOT NULL,
    uuid character varying(255),
    owner_uuid character varying(255),
    modified_by_client_uuid character varying(255),
    modified_by_user_uuid character varying(255),
    modified_at timestamp without time zone,
    job_uuid character varying(255),
    sequence integer,
    parameters text,
    output text,
    progress double precision,
    success boolean,
    created_at timestamp without time zone NOT NULL,
    updated_at timestamp without time zone NOT NULL,
    created_by_job_task_uuid character varying(255),
    qsequence bigint,
    started_at timestamp without time zone,
    finished_at timestamp without time zone
);


--
-- Name: job_tasks_id_seq; Type: SEQUENCE; Schema: public; Owner: -
--

CREATE SEQUENCE job_tasks_id_seq
    START WITH 1
    INCREMENT BY 1
    NO MINVALUE
    NO MAXVALUE
    CACHE 1;


--
-- Name: job_tasks_id_seq; Type: SEQUENCE OWNED BY; Schema: public; Owner: -
--

ALTER SEQUENCE job_tasks_id_seq OWNED BY job_tasks.id;


--
-- Name: job_tasks_qsequence_seq; Type: SEQUENCE; Schema: public; Owner: -
--

CREATE SEQUENCE job_tasks_qsequence_seq
    START WITH 1
    INCREMENT BY 1
    NO MINVALUE
    NO MAXVALUE
    CACHE 1;


--
-- Name: job_tasks_qsequence_seq; Type: SEQUENCE OWNED BY; Schema: public; Owner: -
--

ALTER SEQUENCE job_tasks_qsequence_seq OWNED BY job_tasks.qsequence;


--
-- Name: jobs; Type: TABLE; Schema: public; Owner: -; Tablespace: 
--

CREATE TABLE jobs (
    id integer NOT NULL,
    uuid character varying(255),
    owner_uuid character varying(255),
    modified_by_client_uuid character varying(255),
    modified_by_user_uuid character varying(255),
    modified_at timestamp without time zone,
    submit_id character varying(255),
    script character varying(255),
    script_version character varying(255),
    script_parameters text,
    cancelled_by_client_uuid character varying(255),
    cancelled_by_user_uuid character varying(255),
    cancelled_at timestamp without time zone,
    started_at timestamp without time zone,
    finished_at timestamp without time zone,
    running boolean,
    success boolean,
    output character varying(255),
    created_at timestamp without time zone NOT NULL,
    updated_at timestamp without time zone NOT NULL,
    is_locked_by_uuid character varying(255),
    log character varying(255),
    tasks_summary text,
    runtime_constraints text,
    nondeterministic boolean,
    repository character varying(255),
    supplied_script_version character varying(255),
    docker_image_locator character varying(255),
    priority integer DEFAULT 0 NOT NULL,
    description character varying(524288),
    state character varying(255),
    arvados_sdk_version character varying(255),
    components text,
    script_parameters_digest character varying(255)
);


--
-- Name: jobs_id_seq; Type: SEQUENCE; Schema: public; Owner: -
--

CREATE SEQUENCE jobs_id_seq
    START WITH 1
    INCREMENT BY 1
    NO MINVALUE
    NO MAXVALUE
    CACHE 1;


--
-- Name: jobs_id_seq; Type: SEQUENCE OWNED BY; Schema: public; Owner: -
--

ALTER SEQUENCE jobs_id_seq OWNED BY jobs.id;


--
-- Name: keep_disks; Type: TABLE; Schema: public; Owner: -; Tablespace: 
--

CREATE TABLE keep_disks (
    id integer NOT NULL,
    uuid character varying(255) NOT NULL,
    owner_uuid character varying(255) NOT NULL,
    modified_by_client_uuid character varying(255),
    modified_by_user_uuid character varying(255),
    modified_at timestamp without time zone,
    ping_secret character varying(255) NOT NULL,
    node_uuid character varying(255),
    filesystem_uuid character varying(255),
    bytes_total integer,
    bytes_free integer,
    is_readable boolean DEFAULT true NOT NULL,
    is_writable boolean DEFAULT true NOT NULL,
    last_read_at timestamp without time zone,
    last_write_at timestamp without time zone,
    last_ping_at timestamp without time zone,
    created_at timestamp without time zone NOT NULL,
    updated_at timestamp without time zone NOT NULL,
    keep_service_uuid character varying(255)
);


--
-- Name: keep_disks_id_seq; Type: SEQUENCE; Schema: public; Owner: -
--

CREATE SEQUENCE keep_disks_id_seq
    START WITH 1
    INCREMENT BY 1
    NO MINVALUE
    NO MAXVALUE
    CACHE 1;


--
-- Name: keep_disks_id_seq; Type: SEQUENCE OWNED BY; Schema: public; Owner: -
--

ALTER SEQUENCE keep_disks_id_seq OWNED BY keep_disks.id;


--
-- Name: keep_services; Type: TABLE; Schema: public; Owner: -; Tablespace: 
--

CREATE TABLE keep_services (
    id integer NOT NULL,
    uuid character varying(255) NOT NULL,
    owner_uuid character varying(255) NOT NULL,
    modified_by_client_uuid character varying(255),
    modified_by_user_uuid character varying(255),
    modified_at timestamp without time zone,
    service_host character varying(255),
    service_port integer,
    service_ssl_flag boolean,
    service_type character varying(255),
    created_at timestamp without time zone NOT NULL,
    updated_at timestamp without time zone NOT NULL,
    read_only boolean DEFAULT false NOT NULL
);


--
-- Name: keep_services_id_seq; Type: SEQUENCE; Schema: public; Owner: -
--

CREATE SEQUENCE keep_services_id_seq
    START WITH 1
    INCREMENT BY 1
    NO MINVALUE
    NO MAXVALUE
    CACHE 1;


--
-- Name: keep_services_id_seq; Type: SEQUENCE OWNED BY; Schema: public; Owner: -
--

ALTER SEQUENCE keep_services_id_seq OWNED BY keep_services.id;


--
-- Name: links; Type: TABLE; Schema: public; Owner: -; Tablespace: 
--

CREATE TABLE links (
    id integer NOT NULL,
    uuid character varying(255),
    owner_uuid character varying(255),
    created_at timestamp without time zone NOT NULL,
    modified_by_client_uuid character varying(255),
    modified_by_user_uuid character varying(255),
    modified_at timestamp without time zone,
    tail_uuid character varying(255),
    link_class character varying(255),
    name character varying(255),
    head_uuid character varying(255),
    properties text,
    updated_at timestamp without time zone NOT NULL
);


--
-- Name: links_id_seq; Type: SEQUENCE; Schema: public; Owner: -
--

CREATE SEQUENCE links_id_seq
    START WITH 1
    INCREMENT BY 1
    NO MINVALUE
    NO MAXVALUE
    CACHE 1;


--
-- Name: links_id_seq; Type: SEQUENCE OWNED BY; Schema: public; Owner: -
--

ALTER SEQUENCE links_id_seq OWNED BY links.id;


--
-- Name: logs; Type: TABLE; Schema: public; Owner: -; Tablespace: 
--

CREATE TABLE logs (
    id integer NOT NULL,
    uuid character varying(255),
    owner_uuid character varying(255),
    modified_by_client_uuid character varying(255),
    modified_by_user_uuid character varying(255),
    object_uuid character varying(255),
    event_at timestamp without time zone,
    event_type character varying(255),
    summary text,
    properties text,
    created_at timestamp without time zone NOT NULL,
    updated_at timestamp without time zone NOT NULL,
    modified_at timestamp without time zone,
    object_owner_uuid character varying(255)
);


--
-- Name: logs_id_seq; Type: SEQUENCE; Schema: public; Owner: -
--

CREATE SEQUENCE logs_id_seq
    START WITH 1
    INCREMENT BY 1
    NO MINVALUE
    NO MAXVALUE
    CACHE 1;


--
-- Name: logs_id_seq; Type: SEQUENCE OWNED BY; Schema: public; Owner: -
--

ALTER SEQUENCE logs_id_seq OWNED BY logs.id;


--
-- Name: nodes; Type: TABLE; Schema: public; Owner: -; Tablespace: 
--

CREATE TABLE nodes (
    id integer NOT NULL,
    uuid character varying(255),
    owner_uuid character varying(255),
    created_at timestamp without time zone NOT NULL,
    modified_by_client_uuid character varying(255),
    modified_by_user_uuid character varying(255),
    modified_at timestamp without time zone,
    slot_number integer,
    hostname character varying(255),
    domain character varying(255),
    ip_address character varying(255),
    first_ping_at timestamp without time zone,
    last_ping_at timestamp without time zone,
    info text,
    updated_at timestamp without time zone NOT NULL,
    properties text,
    job_uuid character varying(255)
);


--
-- Name: nodes_id_seq; Type: SEQUENCE; Schema: public; Owner: -
--

CREATE SEQUENCE nodes_id_seq
    START WITH 1
    INCREMENT BY 1
    NO MINVALUE
    NO MAXVALUE
    CACHE 1;


--
-- Name: nodes_id_seq; Type: SEQUENCE OWNED BY; Schema: public; Owner: -
--

ALTER SEQUENCE nodes_id_seq OWNED BY nodes.id;


--
-- Name: pipeline_instances; Type: TABLE; Schema: public; Owner: -; Tablespace: 
--

CREATE TABLE pipeline_instances (
    id integer NOT NULL,
    uuid character varying(255),
    owner_uuid character varying(255),
    created_at timestamp without time zone NOT NULL,
    modified_by_client_uuid character varying(255),
    modified_by_user_uuid character varying(255),
    modified_at timestamp without time zone,
    pipeline_template_uuid character varying(255),
    name character varying(255),
    components text,
    updated_at timestamp without time zone NOT NULL,
    properties text,
    state character varying(255),
    components_summary text,
    started_at timestamp without time zone,
    finished_at timestamp without time zone,
    description character varying(524288)
);


--
-- Name: pipeline_instances_id_seq; Type: SEQUENCE; Schema: public; Owner: -
--

CREATE SEQUENCE pipeline_instances_id_seq
    START WITH 1
    INCREMENT BY 1
    NO MINVALUE
    NO MAXVALUE
    CACHE 1;


--
-- Name: pipeline_instances_id_seq; Type: SEQUENCE OWNED BY; Schema: public; Owner: -
--

ALTER SEQUENCE pipeline_instances_id_seq OWNED BY pipeline_instances.id;


--
-- Name: pipeline_templates; Type: TABLE; Schema: public; Owner: -; Tablespace: 
--

CREATE TABLE pipeline_templates (
    id integer NOT NULL,
    uuid character varying(255),
    owner_uuid character varying(255),
    created_at timestamp without time zone NOT NULL,
    modified_by_client_uuid character varying(255),
    modified_by_user_uuid character varying(255),
    modified_at timestamp without time zone,
    name character varying(255),
    components text,
    updated_at timestamp without time zone NOT NULL,
    description character varying(524288)
);


--
-- Name: pipeline_templates_id_seq; Type: SEQUENCE; Schema: public; Owner: -
--

CREATE SEQUENCE pipeline_templates_id_seq
    START WITH 1
    INCREMENT BY 1
    NO MINVALUE
    NO MAXVALUE
    CACHE 1;


--
-- Name: pipeline_templates_id_seq; Type: SEQUENCE OWNED BY; Schema: public; Owner: -
--

ALTER SEQUENCE pipeline_templates_id_seq OWNED BY pipeline_templates.id;


--
-- Name: repositories; Type: TABLE; Schema: public; Owner: -; Tablespace: 
--

CREATE TABLE repositories (
    id integer NOT NULL,
    uuid character varying(255) NOT NULL,
    owner_uuid character varying(255) NOT NULL,
    modified_by_client_uuid character varying(255),
    modified_by_user_uuid character varying(255),
    modified_at timestamp without time zone,
    name character varying(255),
    created_at timestamp without time zone NOT NULL,
    updated_at timestamp without time zone NOT NULL
);


--
-- Name: repositories_id_seq; Type: SEQUENCE; Schema: public; Owner: -
--

CREATE SEQUENCE repositories_id_seq
    START WITH 1
    INCREMENT BY 1
    NO MINVALUE
    NO MAXVALUE
    CACHE 1;


--
-- Name: repositories_id_seq; Type: SEQUENCE OWNED BY; Schema: public; Owner: -
--

ALTER SEQUENCE repositories_id_seq OWNED BY repositories.id;


--
-- Name: schema_migrations; Type: TABLE; Schema: public; Owner: -; Tablespace: 
--

CREATE TABLE schema_migrations (
    version character varying(255) NOT NULL
);


--
-- Name: specimens; Type: TABLE; Schema: public; Owner: -; Tablespace: 
--

CREATE TABLE specimens (
    id integer NOT NULL,
    uuid character varying(255),
    owner_uuid character varying(255),
    created_at timestamp without time zone NOT NULL,
    modified_by_client_uuid character varying(255),
    modified_by_user_uuid character varying(255),
    modified_at timestamp without time zone,
    material character varying(255),
    updated_at timestamp without time zone NOT NULL,
    properties text
);


--
-- Name: specimens_id_seq; Type: SEQUENCE; Schema: public; Owner: -
--

CREATE SEQUENCE specimens_id_seq
    START WITH 1
    INCREMENT BY 1
    NO MINVALUE
    NO MAXVALUE
    CACHE 1;


--
-- Name: specimens_id_seq; Type: SEQUENCE OWNED BY; Schema: public; Owner: -
--

ALTER SEQUENCE specimens_id_seq OWNED BY specimens.id;


--
-- Name: traits; Type: TABLE; Schema: public; Owner: -; Tablespace: 
--

CREATE TABLE traits (
    id integer NOT NULL,
    uuid character varying(255) NOT NULL,
    owner_uuid character varying(255) NOT NULL,
    modified_by_client_uuid character varying(255),
    modified_by_user_uuid character varying(255),
    modified_at timestamp without time zone,
    name character varying(255),
    properties text,
    created_at timestamp without time zone NOT NULL,
    updated_at timestamp without time zone NOT NULL
);


--
-- Name: traits_id_seq; Type: SEQUENCE; Schema: public; Owner: -
--

CREATE SEQUENCE traits_id_seq
    START WITH 1
    INCREMENT BY 1
    NO MINVALUE
    NO MAXVALUE
    CACHE 1;


--
-- Name: traits_id_seq; Type: SEQUENCE OWNED BY; Schema: public; Owner: -
--

ALTER SEQUENCE traits_id_seq OWNED BY traits.id;


--
-- Name: users; Type: TABLE; Schema: public; Owner: -; Tablespace: 
--

CREATE TABLE users (
    id integer NOT NULL,
    uuid character varying(255),
    owner_uuid character varying(255) NOT NULL,
    created_at timestamp without time zone NOT NULL,
    modified_by_client_uuid character varying(255),
    modified_by_user_uuid character varying(255),
    modified_at timestamp without time zone,
    email character varying(255),
    first_name character varying(255),
    last_name character varying(255),
    identity_url character varying(255),
    is_admin boolean,
    prefs text,
    updated_at timestamp without time zone NOT NULL,
    default_owner_uuid character varying(255),
    is_active boolean DEFAULT false,
    username character varying(255)
);


--
-- Name: users_id_seq; Type: SEQUENCE; Schema: public; Owner: -
--

CREATE SEQUENCE users_id_seq
    START WITH 1
    INCREMENT BY 1
    NO MINVALUE
    NO MAXVALUE
    CACHE 1;


--
-- Name: users_id_seq; Type: SEQUENCE OWNED BY; Schema: public; Owner: -
--

ALTER SEQUENCE users_id_seq OWNED BY users.id;


--
-- Name: virtual_machines; Type: TABLE; Schema: public; Owner: -; Tablespace: 
--

CREATE TABLE virtual_machines (
    id integer NOT NULL,
    uuid character varying(255) NOT NULL,
    owner_uuid character varying(255) NOT NULL,
    modified_by_client_uuid character varying(255),
    modified_by_user_uuid character varying(255),
    modified_at timestamp without time zone,
    hostname character varying(255),
    created_at timestamp without time zone NOT NULL,
    updated_at timestamp without time zone NOT NULL
);


--
-- Name: virtual_machines_id_seq; Type: SEQUENCE; Schema: public; Owner: -
--

CREATE SEQUENCE virtual_machines_id_seq
    START WITH 1
    INCREMENT BY 1
    NO MINVALUE
    NO MAXVALUE
    CACHE 1;


--
-- Name: virtual_machines_id_seq; Type: SEQUENCE OWNED BY; Schema: public; Owner: -
--

ALTER SEQUENCE virtual_machines_id_seq OWNED BY virtual_machines.id;


--
-- Name: workflows; Type: TABLE; Schema: public; Owner: -; Tablespace: 
--

CREATE TABLE workflows (
    id integer NOT NULL,
    uuid character varying(255),
    owner_uuid character varying(255),
    created_at timestamp without time zone NOT NULL,
    modified_at timestamp without time zone,
    modified_by_client_uuid character varying(255),
    modified_by_user_uuid character varying(255),
    name character varying(255),
    description text,
    definition text,
    updated_at timestamp without time zone NOT NULL
);


--
-- Name: workflows_id_seq; Type: SEQUENCE; Schema: public; Owner: -
--

CREATE SEQUENCE workflows_id_seq
    START WITH 1
    INCREMENT BY 1
    NO MINVALUE
    NO MAXVALUE
    CACHE 1;


--
-- Name: workflows_id_seq; Type: SEQUENCE OWNED BY; Schema: public; Owner: -
--

ALTER SEQUENCE workflows_id_seq OWNED BY workflows.id;


--
-- Name: id; Type: DEFAULT; Schema: public; Owner: -
--

ALTER TABLE ONLY api_client_authorizations ALTER COLUMN id SET DEFAULT nextval('api_client_authorizations_id_seq'::regclass);


--
-- Name: id; Type: DEFAULT; Schema: public; Owner: -
--

ALTER TABLE ONLY api_clients ALTER COLUMN id SET DEFAULT nextval('api_clients_id_seq'::regclass);


--
-- Name: id; Type: DEFAULT; Schema: public; Owner: -
--

ALTER TABLE ONLY authorized_keys ALTER COLUMN id SET DEFAULT nextval('authorized_keys_id_seq'::regclass);


--
-- Name: id; Type: DEFAULT; Schema: public; Owner: -
--

ALTER TABLE ONLY collections ALTER COLUMN id SET DEFAULT nextval('collections_id_seq'::regclass);


--
-- Name: id; Type: DEFAULT; Schema: public; Owner: -
--

ALTER TABLE ONLY commit_ancestors ALTER COLUMN id SET DEFAULT nextval('commit_ancestors_id_seq'::regclass);


--
-- Name: id; Type: DEFAULT; Schema: public; Owner: -
--

ALTER TABLE ONLY commits ALTER COLUMN id SET DEFAULT nextval('commits_id_seq'::regclass);


--
-- Name: id; Type: DEFAULT; Schema: public; Owner: -
--

ALTER TABLE ONLY container_requests ALTER COLUMN id SET DEFAULT nextval('container_requests_id_seq'::regclass);


--
-- Name: id; Type: DEFAULT; Schema: public; Owner: -
--

ALTER TABLE ONLY containers ALTER COLUMN id SET DEFAULT nextval('containers_id_seq'::regclass);


--
-- Name: id; Type: DEFAULT; Schema: public; Owner: -
--

ALTER TABLE ONLY groups ALTER COLUMN id SET DEFAULT nextval('groups_id_seq'::regclass);


--
-- Name: id; Type: DEFAULT; Schema: public; Owner: -
--

ALTER TABLE ONLY humans ALTER COLUMN id SET DEFAULT nextval('humans_id_seq'::regclass);


--
-- Name: id; Type: DEFAULT; Schema: public; Owner: -
--

ALTER TABLE ONLY job_tasks ALTER COLUMN id SET DEFAULT nextval('job_tasks_id_seq'::regclass);


--
-- Name: id; Type: DEFAULT; Schema: public; Owner: -
--

ALTER TABLE ONLY jobs ALTER COLUMN id SET DEFAULT nextval('jobs_id_seq'::regclass);


--
-- Name: id; Type: DEFAULT; Schema: public; Owner: -
--

ALTER TABLE ONLY keep_disks ALTER COLUMN id SET DEFAULT nextval('keep_disks_id_seq'::regclass);


--
-- Name: id; Type: DEFAULT; Schema: public; Owner: -
--

ALTER TABLE ONLY keep_services ALTER COLUMN id SET DEFAULT nextval('keep_services_id_seq'::regclass);


--
-- Name: id; Type: DEFAULT; Schema: public; Owner: -
--

ALTER TABLE ONLY links ALTER COLUMN id SET DEFAULT nextval('links_id_seq'::regclass);


--
-- Name: id; Type: DEFAULT; Schema: public; Owner: -
--

ALTER TABLE ONLY logs ALTER COLUMN id SET DEFAULT nextval('logs_id_seq'::regclass);


--
-- Name: id; Type: DEFAULT; Schema: public; Owner: -
--

ALTER TABLE ONLY nodes ALTER COLUMN id SET DEFAULT nextval('nodes_id_seq'::regclass);


--
-- Name: id; Type: DEFAULT; Schema: public; Owner: -
--

ALTER TABLE ONLY pipeline_instances ALTER COLUMN id SET DEFAULT nextval('pipeline_instances_id_seq'::regclass);


--
-- Name: id; Type: DEFAULT; Schema: public; Owner: -
--

ALTER TABLE ONLY pipeline_templates ALTER COLUMN id SET DEFAULT nextval('pipeline_templates_id_seq'::regclass);


--
-- Name: id; Type: DEFAULT; Schema: public; Owner: -
--

ALTER TABLE ONLY repositories ALTER COLUMN id SET DEFAULT nextval('repositories_id_seq'::regclass);


--
-- Name: id; Type: DEFAULT; Schema: public; Owner: -
--

ALTER TABLE ONLY specimens ALTER COLUMN id SET DEFAULT nextval('specimens_id_seq'::regclass);


--
-- Name: id; Type: DEFAULT; Schema: public; Owner: -
--

ALTER TABLE ONLY traits ALTER COLUMN id SET DEFAULT nextval('traits_id_seq'::regclass);


--
-- Name: id; Type: DEFAULT; Schema: public; Owner: -
--

ALTER TABLE ONLY users ALTER COLUMN id SET DEFAULT nextval('users_id_seq'::regclass);


--
-- Name: id; Type: DEFAULT; Schema: public; Owner: -
--

ALTER TABLE ONLY virtual_machines ALTER COLUMN id SET DEFAULT nextval('virtual_machines_id_seq'::regclass);


--
-- Name: id; Type: DEFAULT; Schema: public; Owner: -
--

ALTER TABLE ONLY workflows ALTER COLUMN id SET DEFAULT nextval('workflows_id_seq'::regclass);


--
-- Name: api_client_authorizations_pkey; Type: CONSTRAINT; Schema: public; Owner: -; Tablespace: 
--

ALTER TABLE ONLY api_client_authorizations
    ADD CONSTRAINT api_client_authorizations_pkey PRIMARY KEY (id);


--
-- Name: api_clients_pkey; Type: CONSTRAINT; Schema: public; Owner: -; Tablespace: 
--

ALTER TABLE ONLY api_clients
    ADD CONSTRAINT api_clients_pkey PRIMARY KEY (id);


--
-- Name: authorized_keys_pkey; Type: CONSTRAINT; Schema: public; Owner: -; Tablespace: 
--

ALTER TABLE ONLY authorized_keys
    ADD CONSTRAINT authorized_keys_pkey PRIMARY KEY (id);


--
-- Name: collections_pkey; Type: CONSTRAINT; Schema: public; Owner: -; Tablespace: 
--

ALTER TABLE ONLY collections
    ADD CONSTRAINT collections_pkey PRIMARY KEY (id);


--
-- Name: commit_ancestors_pkey; Type: CONSTRAINT; Schema: public; Owner: -; Tablespace: 
--

ALTER TABLE ONLY commit_ancestors
    ADD CONSTRAINT commit_ancestors_pkey PRIMARY KEY (id);


--
-- Name: commits_pkey; Type: CONSTRAINT; Schema: public; Owner: -; Tablespace: 
--

ALTER TABLE ONLY commits
    ADD CONSTRAINT commits_pkey PRIMARY KEY (id);


--
-- Name: container_requests_pkey; Type: CONSTRAINT; Schema: public; Owner: -; Tablespace: 
--

ALTER TABLE ONLY container_requests
    ADD CONSTRAINT container_requests_pkey PRIMARY KEY (id);


--
-- Name: containers_pkey; Type: CONSTRAINT; Schema: public; Owner: -; Tablespace: 
--

ALTER TABLE ONLY containers
    ADD CONSTRAINT containers_pkey PRIMARY KEY (id);


--
-- Name: groups_pkey; Type: CONSTRAINT; Schema: public; Owner: -; Tablespace: 
--

ALTER TABLE ONLY groups
    ADD CONSTRAINT groups_pkey PRIMARY KEY (id);


--
-- Name: humans_pkey; Type: CONSTRAINT; Schema: public; Owner: -; Tablespace: 
--

ALTER TABLE ONLY humans
    ADD CONSTRAINT humans_pkey PRIMARY KEY (id);


--
-- Name: job_tasks_pkey; Type: CONSTRAINT; Schema: public; Owner: -; Tablespace: 
--

ALTER TABLE ONLY job_tasks
    ADD CONSTRAINT job_tasks_pkey PRIMARY KEY (id);


--
-- Name: jobs_pkey; Type: CONSTRAINT; Schema: public; Owner: -; Tablespace: 
--

ALTER TABLE ONLY jobs
    ADD CONSTRAINT jobs_pkey PRIMARY KEY (id);


--
-- Name: keep_disks_pkey; Type: CONSTRAINT; Schema: public; Owner: -; Tablespace: 
--

ALTER TABLE ONLY keep_disks
    ADD CONSTRAINT keep_disks_pkey PRIMARY KEY (id);


--
-- Name: keep_services_pkey; Type: CONSTRAINT; Schema: public; Owner: -; Tablespace: 
--

ALTER TABLE ONLY keep_services
    ADD CONSTRAINT keep_services_pkey PRIMARY KEY (id);


--
-- Name: links_pkey; Type: CONSTRAINT; Schema: public; Owner: -; Tablespace: 
--

ALTER TABLE ONLY links
    ADD CONSTRAINT links_pkey PRIMARY KEY (id);


--
-- Name: logs_pkey; Type: CONSTRAINT; Schema: public; Owner: -; Tablespace: 
--

ALTER TABLE ONLY logs
    ADD CONSTRAINT logs_pkey PRIMARY KEY (id);


--
-- Name: nodes_pkey; Type: CONSTRAINT; Schema: public; Owner: -; Tablespace: 
--

ALTER TABLE ONLY nodes
    ADD CONSTRAINT nodes_pkey PRIMARY KEY (id);


--
-- Name: pipeline_instances_pkey; Type: CONSTRAINT; Schema: public; Owner: -; Tablespace: 
--

ALTER TABLE ONLY pipeline_instances
    ADD CONSTRAINT pipeline_instances_pkey PRIMARY KEY (id);


--
-- Name: pipeline_templates_pkey; Type: CONSTRAINT; Schema: public; Owner: -; Tablespace: 
--

ALTER TABLE ONLY pipeline_templates
    ADD CONSTRAINT pipeline_templates_pkey PRIMARY KEY (id);


--
-- Name: repositories_pkey; Type: CONSTRAINT; Schema: public; Owner: -; Tablespace: 
--

ALTER TABLE ONLY repositories
    ADD CONSTRAINT repositories_pkey PRIMARY KEY (id);


--
-- Name: specimens_pkey; Type: CONSTRAINT; Schema: public; Owner: -; Tablespace: 
--

ALTER TABLE ONLY specimens
    ADD CONSTRAINT specimens_pkey PRIMARY KEY (id);


--
-- Name: traits_pkey; Type: CONSTRAINT; Schema: public; Owner: -; Tablespace: 
--

ALTER TABLE ONLY traits
    ADD CONSTRAINT traits_pkey PRIMARY KEY (id);


--
-- Name: users_pkey; Type: CONSTRAINT; Schema: public; Owner: -; Tablespace: 
--

ALTER TABLE ONLY users
    ADD CONSTRAINT users_pkey PRIMARY KEY (id);


--
-- Name: virtual_machines_pkey; Type: CONSTRAINT; Schema: public; Owner: -; Tablespace: 
--

ALTER TABLE ONLY virtual_machines
    ADD CONSTRAINT virtual_machines_pkey PRIMARY KEY (id);


--
-- Name: workflows_pkey; Type: CONSTRAINT; Schema: public; Owner: -; Tablespace: 
--

ALTER TABLE ONLY workflows
    ADD CONSTRAINT workflows_pkey PRIMARY KEY (id);


--
-- Name: api_client_authorizations_search_index; Type: INDEX; Schema: public; Owner: -; Tablespace: 
--

CREATE INDEX api_client_authorizations_search_index ON api_client_authorizations USING btree (api_token, created_by_ip_address, last_used_by_ip_address, default_owner_uuid, uuid);


--
-- Name: api_clients_search_index; Type: INDEX; Schema: public; Owner: -; Tablespace: 
--

CREATE INDEX api_clients_search_index ON api_clients USING btree (uuid, owner_uuid, modified_by_client_uuid, modified_by_user_uuid, name, url_prefix);


--
-- Name: authorized_keys_search_index; Type: INDEX; Schema: public; Owner: -; Tablespace: 
--

CREATE INDEX authorized_keys_search_index ON authorized_keys USING btree (uuid, owner_uuid, modified_by_client_uuid, modified_by_user_uuid, name, key_type, authorized_user_uuid);


--
-- Name: collections_full_text_search_idx; Type: INDEX; Schema: public; Owner: -; Tablespace: 
--

CREATE INDEX collections_full_text_search_idx ON collections USING gin (to_tsvector('english'::regconfig, (((((((((((((((((COALESCE(owner_uuid, ''::character varying))::text || ' '::text) || (COALESCE(modified_by_client_uuid, ''::character varying))::text) || ' '::text) || (COALESCE(modified_by_user_uuid, ''::character varying))::text) || ' '::text) || (COALESCE(portable_data_hash, ''::character varying))::text) || ' '::text) || (COALESCE(uuid, ''::character varying))::text) || ' '::text) || (COALESCE(name, ''::character varying))::text) || ' '::text) || (COALESCE(description, ''::character varying))::text) || ' '::text) || COALESCE(properties, ''::text)) || ' '::text) || (COALESCE(file_names, ''::character varying))::text)));


--
-- Name: collections_search_index; Type: INDEX; Schema: public; Owner: -; Tablespace: 
--

CREATE INDEX collections_search_index ON collections USING btree (owner_uuid, modified_by_client_uuid, modified_by_user_uuid, portable_data_hash, uuid, name);


--
-- Name: container_requests_full_text_search_idx; Type: INDEX; Schema: public; Owner: -; Tablespace: 
--

CREATE INDEX container_requests_full_text_search_idx ON container_requests USING gin (to_tsvector('english'::regconfig, (((((((((((((((((((((((((((((((((((((((((COALESCE(uuid, ''::character varying))::text || ' '::text) || (COALESCE(owner_uuid, ''::character varying))::text) || ' '::text) || (COALESCE(modified_by_client_uuid, ''::character varying))::text) || ' '::text) || (COALESCE(modified_by_user_uuid, ''::character varying))::text) || ' '::text) || (COALESCE(name, ''::character varying))::text) || ' '::text) || COALESCE(description, ''::text)) || ' '::text) || COALESCE(properties, ''::text)) || ' '::text) || (COALESCE(state, ''::character varying))::text) || ' '::text) || (COALESCE(requesting_container_uuid, ''::character varying))::text) || ' '::text) || (COALESCE(container_uuid, ''::character varying))::text) || ' '::text) || COALESCE(mounts, ''::text)) || ' '::text) || COALESCE(runtime_constraints, ''::text)) || ' '::text) || (COALESCE(container_image, ''::character varying))::text) || ' '::text) || COALESCE(environment, ''::text)) || ' '::text) || (COALESCE(cwd, ''::character varying))::text) || ' '::text) || COALESCE(command, ''::text)) || ' '::text) || (COALESCE(output_path, ''::character varying))::text) || ' '::text) || COALESCE(filters, ''::text)) || ' '::text) || COALESCE(scheduling_parameters, ''::text)) || ' '::text) || (COALESCE(output_uuid, ''::character varying))::text) || ' '::text) || (COALESCE(log_uuid, ''::character varying))::text)));


--
-- Name: container_requests_search_index; Type: INDEX; Schema: public; Owner: -; Tablespace: 
--

CREATE INDEX container_requests_search_index ON container_requests USING btree (uuid, owner_uuid, modified_by_client_uuid, modified_by_user_uuid, name, state, requesting_container_uuid, container_uuid, container_image, cwd, output_path, output_uuid, log_uuid, output_name);


--
-- Name: containers_search_index; Type: INDEX; Schema: public; Owner: -; Tablespace: 
--

CREATE INDEX containers_search_index ON containers USING btree (uuid, owner_uuid, modified_by_client_uuid, modified_by_user_uuid, state, log, cwd, output_path, output, container_image, auth_uuid, locked_by_uuid);


--
-- Name: groups_full_text_search_idx; Type: INDEX; Schema: public; Owner: -; Tablespace: 
--

CREATE INDEX groups_full_text_search_idx ON groups USING gin (to_tsvector('english'::regconfig, (((((((((((((COALESCE(uuid, ''::character varying))::text || ' '::text) || (COALESCE(owner_uuid, ''::character varying))::text) || ' '::text) || (COALESCE(modified_by_client_uuid, ''::character varying))::text) || ' '::text) || (COALESCE(modified_by_user_uuid, ''::character varying))::text) || ' '::text) || (COALESCE(name, ''::character varying))::text) || ' '::text) || (COALESCE(description, ''::character varying))::text) || ' '::text) || (COALESCE(group_class, ''::character varying))::text)));


--
-- Name: groups_owner_uuid_name_unique; Type: INDEX; Schema: public; Owner: -; Tablespace: 
--

CREATE UNIQUE INDEX groups_owner_uuid_name_unique ON groups USING btree (owner_uuid, name);


--
-- Name: groups_search_index; Type: INDEX; Schema: public; Owner: -; Tablespace: 
--

CREATE INDEX groups_search_index ON groups USING btree (uuid, owner_uuid, modified_by_client_uuid, modified_by_user_uuid, name, group_class);


--
-- Name: humans_search_index; Type: INDEX; Schema: public; Owner: -; Tablespace: 
--

CREATE INDEX humans_search_index ON humans USING btree (uuid, owner_uuid, modified_by_client_uuid, modified_by_user_uuid);


--
-- Name: index_api_client_authorizations_on_api_client_id; Type: INDEX; Schema: public; Owner: -; Tablespace: 
--

CREATE INDEX index_api_client_authorizations_on_api_client_id ON api_client_authorizations USING btree (api_client_id);


--
-- Name: index_api_client_authorizations_on_api_token; Type: INDEX; Schema: public; Owner: -; Tablespace: 
--

CREATE UNIQUE INDEX index_api_client_authorizations_on_api_token ON api_client_authorizations USING btree (api_token);


--
-- Name: index_api_client_authorizations_on_expires_at; Type: INDEX; Schema: public; Owner: -; Tablespace: 
--

CREATE INDEX index_api_client_authorizations_on_expires_at ON api_client_authorizations USING btree (expires_at);


--
-- Name: index_api_client_authorizations_on_user_id; Type: INDEX; Schema: public; Owner: -; Tablespace: 
--

CREATE INDEX index_api_client_authorizations_on_user_id ON api_client_authorizations USING btree (user_id);


--
-- Name: index_api_client_authorizations_on_uuid; Type: INDEX; Schema: public; Owner: -; Tablespace: 
--

CREATE UNIQUE INDEX index_api_client_authorizations_on_uuid ON api_client_authorizations USING btree (uuid);


--
-- Name: index_api_clients_on_created_at; Type: INDEX; Schema: public; Owner: -; Tablespace: 
--

CREATE INDEX index_api_clients_on_created_at ON api_clients USING btree (created_at);


--
-- Name: index_api_clients_on_modified_at; Type: INDEX; Schema: public; Owner: -; Tablespace: 
--

CREATE INDEX index_api_clients_on_modified_at ON api_clients USING btree (modified_at);


--
-- Name: index_api_clients_on_owner_uuid; Type: INDEX; Schema: public; Owner: -; Tablespace: 
--

CREATE INDEX index_api_clients_on_owner_uuid ON api_clients USING btree (owner_uuid);


--
-- Name: index_api_clients_on_uuid; Type: INDEX; Schema: public; Owner: -; Tablespace: 
--

CREATE UNIQUE INDEX index_api_clients_on_uuid ON api_clients USING btree (uuid);


--
-- Name: index_authkeys_on_user_and_expires_at; Type: INDEX; Schema: public; Owner: -; Tablespace: 
--

CREATE INDEX index_authkeys_on_user_and_expires_at ON authorized_keys USING btree (authorized_user_uuid, expires_at);


--
-- Name: index_authorized_keys_on_owner_uuid; Type: INDEX; Schema: public; Owner: -; Tablespace: 
--

CREATE INDEX index_authorized_keys_on_owner_uuid ON authorized_keys USING btree (owner_uuid);


--
-- Name: index_authorized_keys_on_uuid; Type: INDEX; Schema: public; Owner: -; Tablespace: 
--

CREATE UNIQUE INDEX index_authorized_keys_on_uuid ON authorized_keys USING btree (uuid);


--
-- Name: index_collections_on_created_at; Type: INDEX; Schema: public; Owner: -; Tablespace: 
--

CREATE INDEX index_collections_on_created_at ON collections USING btree (created_at);


--
-- Name: index_collections_on_delete_at; Type: INDEX; Schema: public; Owner: -; Tablespace: 
--

CREATE INDEX index_collections_on_delete_at ON collections USING btree (delete_at);


--
-- Name: index_collections_on_is_trashed; Type: INDEX; Schema: public; Owner: -; Tablespace: 
--

CREATE INDEX index_collections_on_is_trashed ON collections USING btree (is_trashed);


--
-- Name: index_collections_on_modified_at; Type: INDEX; Schema: public; Owner: -; Tablespace: 
--

CREATE INDEX index_collections_on_modified_at ON collections USING btree (modified_at);


--
-- Name: index_collections_on_owner_uuid; Type: INDEX; Schema: public; Owner: -; Tablespace: 
--

CREATE INDEX index_collections_on_owner_uuid ON collections USING btree (owner_uuid);


--
-- Name: index_collections_on_owner_uuid_and_name; Type: INDEX; Schema: public; Owner: -; Tablespace: 
--

CREATE UNIQUE INDEX index_collections_on_owner_uuid_and_name ON collections USING btree (owner_uuid, name) WHERE (is_trashed = false);


--
-- Name: index_collections_on_trash_at; Type: INDEX; Schema: public; Owner: -; Tablespace: 
--

CREATE INDEX index_collections_on_trash_at ON collections USING btree (trash_at);


--
-- Name: index_collections_on_uuid; Type: INDEX; Schema: public; Owner: -; Tablespace: 
--

CREATE UNIQUE INDEX index_collections_on_uuid ON collections USING btree (uuid);


--
-- Name: index_commit_ancestors_on_descendant_and_ancestor; Type: INDEX; Schema: public; Owner: -; Tablespace: 
--

CREATE UNIQUE INDEX index_commit_ancestors_on_descendant_and_ancestor ON commit_ancestors USING btree (descendant, ancestor);


--
-- Name: index_commits_on_repository_name_and_sha1; Type: INDEX; Schema: public; Owner: -; Tablespace: 
--

CREATE UNIQUE INDEX index_commits_on_repository_name_and_sha1 ON commits USING btree (repository_name, sha1);


--
-- Name: index_container_requests_on_owner_uuid; Type: INDEX; Schema: public; Owner: -; Tablespace: 
--

CREATE INDEX index_container_requests_on_owner_uuid ON container_requests USING btree (owner_uuid);


--
-- Name: index_container_requests_on_uuid; Type: INDEX; Schema: public; Owner: -; Tablespace: 
--

CREATE UNIQUE INDEX index_container_requests_on_uuid ON container_requests USING btree (uuid);


--
-- Name: index_containers_on_owner_uuid; Type: INDEX; Schema: public; Owner: -; Tablespace: 
--

CREATE INDEX index_containers_on_owner_uuid ON containers USING btree (owner_uuid);


--
-- Name: index_containers_on_uuid; Type: INDEX; Schema: public; Owner: -; Tablespace: 
--

CREATE UNIQUE INDEX index_containers_on_uuid ON containers USING btree (uuid);


--
-- Name: index_groups_on_created_at; Type: INDEX; Schema: public; Owner: -; Tablespace: 
--

CREATE INDEX index_groups_on_created_at ON groups USING btree (created_at);


--
-- Name: index_groups_on_group_class; Type: INDEX; Schema: public; Owner: -; Tablespace: 
--

CREATE INDEX index_groups_on_group_class ON groups USING btree (group_class);


--
-- Name: index_groups_on_modified_at; Type: INDEX; Schema: public; Owner: -; Tablespace: 
--

CREATE INDEX index_groups_on_modified_at ON groups USING btree (modified_at);


--
-- Name: index_groups_on_owner_uuid; Type: INDEX; Schema: public; Owner: -; Tablespace: 
--

CREATE INDEX index_groups_on_owner_uuid ON groups USING btree (owner_uuid);


--
-- Name: index_groups_on_uuid; Type: INDEX; Schema: public; Owner: -; Tablespace: 
--

CREATE UNIQUE INDEX index_groups_on_uuid ON groups USING btree (uuid);


--
-- Name: index_humans_on_owner_uuid; Type: INDEX; Schema: public; Owner: -; Tablespace: 
--

CREATE INDEX index_humans_on_owner_uuid ON humans USING btree (owner_uuid);


--
-- Name: index_humans_on_uuid; Type: INDEX; Schema: public; Owner: -; Tablespace: 
--

CREATE UNIQUE INDEX index_humans_on_uuid ON humans USING btree (uuid);


--
-- Name: index_job_tasks_on_created_at; Type: INDEX; Schema: public; Owner: -; Tablespace: 
--

CREATE INDEX index_job_tasks_on_created_at ON job_tasks USING btree (created_at);


--
-- Name: index_job_tasks_on_job_uuid; Type: INDEX; Schema: public; Owner: -; Tablespace: 
--

CREATE INDEX index_job_tasks_on_job_uuid ON job_tasks USING btree (job_uuid);


--
-- Name: index_job_tasks_on_modified_at; Type: INDEX; Schema: public; Owner: -; Tablespace: 
--

CREATE INDEX index_job_tasks_on_modified_at ON job_tasks USING btree (modified_at);


--
-- Name: index_job_tasks_on_owner_uuid; Type: INDEX; Schema: public; Owner: -; Tablespace: 
--

CREATE INDEX index_job_tasks_on_owner_uuid ON job_tasks USING btree (owner_uuid);


--
-- Name: index_job_tasks_on_sequence; Type: INDEX; Schema: public; Owner: -; Tablespace: 
--

CREATE INDEX index_job_tasks_on_sequence ON job_tasks USING btree (sequence);


--
-- Name: index_job_tasks_on_success; Type: INDEX; Schema: public; Owner: -; Tablespace: 
--

CREATE INDEX index_job_tasks_on_success ON job_tasks USING btree (success);


--
-- Name: index_job_tasks_on_uuid; Type: INDEX; Schema: public; Owner: -; Tablespace: 
--

CREATE UNIQUE INDEX index_job_tasks_on_uuid ON job_tasks USING btree (uuid);


--
-- Name: index_jobs_on_created_at; Type: INDEX; Schema: public; Owner: -; Tablespace: 
--

CREATE INDEX index_jobs_on_created_at ON jobs USING btree (created_at);


--
-- Name: index_jobs_on_finished_at; Type: INDEX; Schema: public; Owner: -; Tablespace: 
--

CREATE INDEX index_jobs_on_finished_at ON jobs USING btree (finished_at);


--
-- Name: index_jobs_on_modified_at; Type: INDEX; Schema: public; Owner: -; Tablespace: 
--

CREATE INDEX index_jobs_on_modified_at ON jobs USING btree (modified_at);


--
-- Name: index_jobs_on_output; Type: INDEX; Schema: public; Owner: -; Tablespace: 
--

CREATE INDEX index_jobs_on_output ON jobs USING btree (output);


--
-- Name: index_jobs_on_owner_uuid; Type: INDEX; Schema: public; Owner: -; Tablespace: 
--

CREATE INDEX index_jobs_on_owner_uuid ON jobs USING btree (owner_uuid);


--
-- Name: index_jobs_on_script; Type: INDEX; Schema: public; Owner: -; Tablespace: 
--

CREATE INDEX index_jobs_on_script ON jobs USING btree (script);


--
-- Name: index_jobs_on_script_parameters_digest; Type: INDEX; Schema: public; Owner: -; Tablespace: 
--

CREATE INDEX index_jobs_on_script_parameters_digest ON jobs USING btree (script_parameters_digest);


--
-- Name: index_jobs_on_started_at; Type: INDEX; Schema: public; Owner: -; Tablespace: 
--

CREATE INDEX index_jobs_on_started_at ON jobs USING btree (started_at);


--
-- Name: index_jobs_on_submit_id; Type: INDEX; Schema: public; Owner: -; Tablespace: 
--

CREATE UNIQUE INDEX index_jobs_on_submit_id ON jobs USING btree (submit_id);


--
-- Name: index_jobs_on_uuid; Type: INDEX; Schema: public; Owner: -; Tablespace: 
--

CREATE UNIQUE INDEX index_jobs_on_uuid ON jobs USING btree (uuid);


--
-- Name: index_keep_disks_on_filesystem_uuid; Type: INDEX; Schema: public; Owner: -; Tablespace: 
--

CREATE INDEX index_keep_disks_on_filesystem_uuid ON keep_disks USING btree (filesystem_uuid);


--
-- Name: index_keep_disks_on_last_ping_at; Type: INDEX; Schema: public; Owner: -; Tablespace: 
--

CREATE INDEX index_keep_disks_on_last_ping_at ON keep_disks USING btree (last_ping_at);


--
-- Name: index_keep_disks_on_node_uuid; Type: INDEX; Schema: public; Owner: -; Tablespace: 
--

CREATE INDEX index_keep_disks_on_node_uuid ON keep_disks USING btree (node_uuid);


--
-- Name: index_keep_disks_on_owner_uuid; Type: INDEX; Schema: public; Owner: -; Tablespace: 
--

CREATE INDEX index_keep_disks_on_owner_uuid ON keep_disks USING btree (owner_uuid);


--
-- Name: index_keep_disks_on_uuid; Type: INDEX; Schema: public; Owner: -; Tablespace: 
--

CREATE UNIQUE INDEX index_keep_disks_on_uuid ON keep_disks USING btree (uuid);


--
-- Name: index_keep_services_on_owner_uuid; Type: INDEX; Schema: public; Owner: -; Tablespace: 
--

CREATE INDEX index_keep_services_on_owner_uuid ON keep_services USING btree (owner_uuid);


--
-- Name: index_keep_services_on_uuid; Type: INDEX; Schema: public; Owner: -; Tablespace: 
--

CREATE UNIQUE INDEX index_keep_services_on_uuid ON keep_services USING btree (uuid);


--
-- Name: index_links_on_created_at; Type: INDEX; Schema: public; Owner: -; Tablespace: 
--

CREATE INDEX index_links_on_created_at ON links USING btree (created_at);


--
-- Name: index_links_on_head_uuid; Type: INDEX; Schema: public; Owner: -; Tablespace: 
--

CREATE INDEX index_links_on_head_uuid ON links USING btree (head_uuid);


--
-- Name: index_links_on_modified_at; Type: INDEX; Schema: public; Owner: -; Tablespace: 
--

CREATE INDEX index_links_on_modified_at ON links USING btree (modified_at);


--
-- Name: index_links_on_owner_uuid; Type: INDEX; Schema: public; Owner: -; Tablespace: 
--

CREATE INDEX index_links_on_owner_uuid ON links USING btree (owner_uuid);


--
-- Name: index_links_on_tail_uuid; Type: INDEX; Schema: public; Owner: -; Tablespace: 
--

CREATE INDEX index_links_on_tail_uuid ON links USING btree (tail_uuid);


--
-- Name: index_links_on_uuid; Type: INDEX; Schema: public; Owner: -; Tablespace: 
--

CREATE UNIQUE INDEX index_links_on_uuid ON links USING btree (uuid);


--
-- Name: index_logs_on_created_at; Type: INDEX; Schema: public; Owner: -; Tablespace: 
--

CREATE INDEX index_logs_on_created_at ON logs USING btree (created_at);


--
-- Name: index_logs_on_event_at; Type: INDEX; Schema: public; Owner: -; Tablespace: 
--

CREATE INDEX index_logs_on_event_at ON logs USING btree (event_at);


--
-- Name: index_logs_on_event_type; Type: INDEX; Schema: public; Owner: -; Tablespace: 
--

CREATE INDEX index_logs_on_event_type ON logs USING btree (event_type);


--
-- Name: index_logs_on_modified_at; Type: INDEX; Schema: public; Owner: -; Tablespace: 
--

CREATE INDEX index_logs_on_modified_at ON logs USING btree (modified_at);


--
-- Name: index_logs_on_object_uuid; Type: INDEX; Schema: public; Owner: -; Tablespace: 
--

CREATE INDEX index_logs_on_object_uuid ON logs USING btree (object_uuid);


--
-- Name: index_logs_on_owner_uuid; Type: INDEX; Schema: public; Owner: -; Tablespace: 
--

CREATE INDEX index_logs_on_owner_uuid ON logs USING btree (owner_uuid);


--
-- Name: index_logs_on_summary; Type: INDEX; Schema: public; Owner: -; Tablespace: 
--

CREATE INDEX index_logs_on_summary ON logs USING btree (summary);


--
-- Name: index_logs_on_uuid; Type: INDEX; Schema: public; Owner: -; Tablespace: 
--

CREATE UNIQUE INDEX index_logs_on_uuid ON logs USING btree (uuid);


--
-- Name: index_nodes_on_created_at; Type: INDEX; Schema: public; Owner: -; Tablespace: 
--

CREATE INDEX index_nodes_on_created_at ON nodes USING btree (created_at);


--
-- Name: index_nodes_on_hostname; Type: INDEX; Schema: public; Owner: -; Tablespace: 
--

CREATE INDEX index_nodes_on_hostname ON nodes USING btree (hostname);


--
-- Name: index_nodes_on_modified_at; Type: INDEX; Schema: public; Owner: -; Tablespace: 
--

CREATE INDEX index_nodes_on_modified_at ON nodes USING btree (modified_at);


--
-- Name: index_nodes_on_owner_uuid; Type: INDEX; Schema: public; Owner: -; Tablespace: 
--

CREATE INDEX index_nodes_on_owner_uuid ON nodes USING btree (owner_uuid);


--
-- Name: index_nodes_on_slot_number; Type: INDEX; Schema: public; Owner: -; Tablespace: 
--

CREATE UNIQUE INDEX index_nodes_on_slot_number ON nodes USING btree (slot_number);


--
-- Name: index_nodes_on_uuid; Type: INDEX; Schema: public; Owner: -; Tablespace: 
--

CREATE UNIQUE INDEX index_nodes_on_uuid ON nodes USING btree (uuid);


--
-- Name: index_pipeline_instances_on_created_at; Type: INDEX; Schema: public; Owner: -; Tablespace: 
--

CREATE INDEX index_pipeline_instances_on_created_at ON pipeline_instances USING btree (created_at);


--
-- Name: index_pipeline_instances_on_modified_at; Type: INDEX; Schema: public; Owner: -; Tablespace: 
--

CREATE INDEX index_pipeline_instances_on_modified_at ON pipeline_instances USING btree (modified_at);


--
-- Name: index_pipeline_instances_on_owner_uuid; Type: INDEX; Schema: public; Owner: -; Tablespace: 
--

CREATE INDEX index_pipeline_instances_on_owner_uuid ON pipeline_instances USING btree (owner_uuid);


--
-- Name: index_pipeline_instances_on_uuid; Type: INDEX; Schema: public; Owner: -; Tablespace: 
--

CREATE UNIQUE INDEX index_pipeline_instances_on_uuid ON pipeline_instances USING btree (uuid);


--
-- Name: index_pipeline_templates_on_created_at; Type: INDEX; Schema: public; Owner: -; Tablespace: 
--

CREATE INDEX index_pipeline_templates_on_created_at ON pipeline_templates USING btree (created_at);


--
-- Name: index_pipeline_templates_on_modified_at; Type: INDEX; Schema: public; Owner: -; Tablespace: 
--

CREATE INDEX index_pipeline_templates_on_modified_at ON pipeline_templates USING btree (modified_at);


--
-- Name: index_pipeline_templates_on_owner_uuid; Type: INDEX; Schema: public; Owner: -; Tablespace: 
--

CREATE INDEX index_pipeline_templates_on_owner_uuid ON pipeline_templates USING btree (owner_uuid);


--
-- Name: index_pipeline_templates_on_uuid; Type: INDEX; Schema: public; Owner: -; Tablespace: 
--

CREATE UNIQUE INDEX index_pipeline_templates_on_uuid ON pipeline_templates USING btree (uuid);


--
-- Name: index_repositories_on_name; Type: INDEX; Schema: public; Owner: -; Tablespace: 
--

CREATE UNIQUE INDEX index_repositories_on_name ON repositories USING btree (name);


--
-- Name: index_repositories_on_owner_uuid; Type: INDEX; Schema: public; Owner: -; Tablespace: 
--

CREATE INDEX index_repositories_on_owner_uuid ON repositories USING btree (owner_uuid);


--
-- Name: index_repositories_on_uuid; Type: INDEX; Schema: public; Owner: -; Tablespace: 
--

CREATE UNIQUE INDEX index_repositories_on_uuid ON repositories USING btree (uuid);


--
-- Name: index_specimens_on_created_at; Type: INDEX; Schema: public; Owner: -; Tablespace: 
--

CREATE INDEX index_specimens_on_created_at ON specimens USING btree (created_at);


--
-- Name: index_specimens_on_modified_at; Type: INDEX; Schema: public; Owner: -; Tablespace: 
--

CREATE INDEX index_specimens_on_modified_at ON specimens USING btree (modified_at);


--
-- Name: index_specimens_on_owner_uuid; Type: INDEX; Schema: public; Owner: -; Tablespace: 
--

CREATE INDEX index_specimens_on_owner_uuid ON specimens USING btree (owner_uuid);


--
-- Name: index_specimens_on_uuid; Type: INDEX; Schema: public; Owner: -; Tablespace: 
--

CREATE UNIQUE INDEX index_specimens_on_uuid ON specimens USING btree (uuid);


--
-- Name: index_traits_on_name; Type: INDEX; Schema: public; Owner: -; Tablespace: 
--

CREATE INDEX index_traits_on_name ON traits USING btree (name);


--
-- Name: index_traits_on_owner_uuid; Type: INDEX; Schema: public; Owner: -; Tablespace: 
--

CREATE INDEX index_traits_on_owner_uuid ON traits USING btree (owner_uuid);


--
-- Name: index_traits_on_uuid; Type: INDEX; Schema: public; Owner: -; Tablespace: 
--

CREATE UNIQUE INDEX index_traits_on_uuid ON traits USING btree (uuid);


--
-- Name: index_users_on_created_at; Type: INDEX; Schema: public; Owner: -; Tablespace: 
--

CREATE INDEX index_users_on_created_at ON users USING btree (created_at);


--
-- Name: index_users_on_modified_at; Type: INDEX; Schema: public; Owner: -; Tablespace: 
--

CREATE INDEX index_users_on_modified_at ON users USING btree (modified_at);


--
-- Name: index_users_on_owner_uuid; Type: INDEX; Schema: public; Owner: -; Tablespace: 
--

CREATE INDEX index_users_on_owner_uuid ON users USING btree (owner_uuid);


--
-- Name: index_users_on_username; Type: INDEX; Schema: public; Owner: -; Tablespace: 
--

CREATE UNIQUE INDEX index_users_on_username ON users USING btree (username);


--
-- Name: index_users_on_uuid; Type: INDEX; Schema: public; Owner: -; Tablespace: 
--

CREATE UNIQUE INDEX index_users_on_uuid ON users USING btree (uuid);


--
-- Name: index_virtual_machines_on_hostname; Type: INDEX; Schema: public; Owner: -; Tablespace: 
--

CREATE INDEX index_virtual_machines_on_hostname ON virtual_machines USING btree (hostname);


--
-- Name: index_virtual_machines_on_owner_uuid; Type: INDEX; Schema: public; Owner: -; Tablespace: 
--

CREATE INDEX index_virtual_machines_on_owner_uuid ON virtual_machines USING btree (owner_uuid);


--
-- Name: index_virtual_machines_on_uuid; Type: INDEX; Schema: public; Owner: -; Tablespace: 
--

CREATE UNIQUE INDEX index_virtual_machines_on_uuid ON virtual_machines USING btree (uuid);


--
-- Name: index_workflows_on_owner_uuid; Type: INDEX; Schema: public; Owner: -; Tablespace: 
--

CREATE INDEX index_workflows_on_owner_uuid ON workflows USING btree (owner_uuid);


--
-- Name: index_workflows_on_uuid; Type: INDEX; Schema: public; Owner: -; Tablespace: 
--

CREATE UNIQUE INDEX index_workflows_on_uuid ON workflows USING btree (uuid);


--
-- Name: job_tasks_search_index; Type: INDEX; Schema: public; Owner: -; Tablespace: 
--

CREATE INDEX job_tasks_search_index ON job_tasks USING btree (uuid, owner_uuid, modified_by_client_uuid, modified_by_user_uuid, job_uuid, created_by_job_task_uuid);


--
-- Name: jobs_full_text_search_idx; Type: INDEX; Schema: public; Owner: -; Tablespace: 
--

CREATE INDEX jobs_full_text_search_idx ON jobs USING gin (to_tsvector('english'::regconfig, (((((((((((((((((((((((((((((((((((((((((((COALESCE(uuid, ''::character varying))::text || ' '::text) || (COALESCE(owner_uuid, ''::character varying))::text) || ' '::text) || (COALESCE(modified_by_client_uuid, ''::character varying))::text) || ' '::text) || (COALESCE(modified_by_user_uuid, ''::character varying))::text) || ' '::text) || (COALESCE(submit_id, ''::character varying))::text) || ' '::text) || (COALESCE(script, ''::character varying))::text) || ' '::text) || (COALESCE(script_version, ''::character varying))::text) || ' '::text) || COALESCE(script_parameters, ''::text)) || ' '::text) || (COALESCE(cancelled_by_client_uuid, ''::character varying))::text) || ' '::text) || (COALESCE(cancelled_by_user_uuid, ''::character varying))::text) || ' '::text) || (COALESCE(output, ''::character varying))::text) || ' '::text) || (COALESCE(is_locked_by_uuid, ''::character varying))::text) || ' '::text) || (COALESCE(log, ''::character varying))::text) || ' '::text) || COALESCE(tasks_summary, ''::text)) || ' '::text) || COALESCE(runtime_constraints, ''::text)) || ' '::text) || (COALESCE(repository, ''::character varying))::text) || ' '::text) || (COALESCE(supplied_script_version, ''::character varying))::text) || ' '::text) || (COALESCE(docker_image_locator, ''::character varying))::text) || ' '::text) || (COALESCE(description, ''::character varying))::text) || ' '::text) || (COALESCE(state, ''::character varying))::text) || ' '::text) || (COALESCE(arvados_sdk_version, ''::character varying))::text) || ' '::text) || COALESCE(components, ''::text))));


--
-- Name: jobs_search_index; Type: INDEX; Schema: public; Owner: -; Tablespace: 
--

CREATE INDEX jobs_search_index ON jobs USING btree (uuid, owner_uuid, modified_by_client_uuid, modified_by_user_uuid, submit_id, script, script_version, cancelled_by_client_uuid, cancelled_by_user_uuid, output, is_locked_by_uuid, log, repository, supplied_script_version, docker_image_locator, state, arvados_sdk_version);


--
-- Name: keep_disks_search_index; Type: INDEX; Schema: public; Owner: -; Tablespace: 
--

CREATE INDEX keep_disks_search_index ON keep_disks USING btree (uuid, owner_uuid, modified_by_client_uuid, modified_by_user_uuid, ping_secret, node_uuid, filesystem_uuid, keep_service_uuid);


--
-- Name: keep_services_search_index; Type: INDEX; Schema: public; Owner: -; Tablespace: 
--

CREATE INDEX keep_services_search_index ON keep_services USING btree (uuid, owner_uuid, modified_by_client_uuid, modified_by_user_uuid, service_host, service_type);


--
-- Name: links_search_index; Type: INDEX; Schema: public; Owner: -; Tablespace: 
--

CREATE INDEX links_search_index ON links USING btree (uuid, owner_uuid, modified_by_client_uuid, modified_by_user_uuid, tail_uuid, link_class, name, head_uuid);


--
-- Name: links_tail_name_unique_if_link_class_name; Type: INDEX; Schema: public; Owner: -; Tablespace: 
--

CREATE UNIQUE INDEX links_tail_name_unique_if_link_class_name ON links USING btree (tail_uuid, name) WHERE ((link_class)::text = 'name'::text);


--
-- Name: logs_search_index; Type: INDEX; Schema: public; Owner: -; Tablespace: 
--

CREATE INDEX logs_search_index ON logs USING btree (uuid, owner_uuid, modified_by_client_uuid, modified_by_user_uuid, object_uuid, event_type, object_owner_uuid);


--
-- Name: nodes_search_index; Type: INDEX; Schema: public; Owner: -; Tablespace: 
--

CREATE INDEX nodes_search_index ON nodes USING btree (uuid, owner_uuid, modified_by_client_uuid, modified_by_user_uuid, hostname, domain, ip_address, job_uuid);


--
-- Name: pipeline_instances_full_text_search_idx; Type: INDEX; Schema: public; Owner: -; Tablespace: 
--

CREATE INDEX pipeline_instances_full_text_search_idx ON pipeline_instances USING gin (to_tsvector('english'::regconfig, (((((((((((((((((((((COALESCE(uuid, ''::character varying))::text || ' '::text) || (COALESCE(owner_uuid, ''::character varying))::text) || ' '::text) || (COALESCE(modified_by_client_uuid, ''::character varying))::text) || ' '::text) || (COALESCE(modified_by_user_uuid, ''::character varying))::text) || ' '::text) || (COALESCE(pipeline_template_uuid, ''::character varying))::text) || ' '::text) || (COALESCE(name, ''::character varying))::text) || ' '::text) || COALESCE(components, ''::text)) || ' '::text) || COALESCE(properties, ''::text)) || ' '::text) || (COALESCE(state, ''::character varying))::text) || ' '::text) || COALESCE(components_summary, ''::text)) || ' '::text) || (COALESCE(description, ''::character varying))::text)));


--
-- Name: pipeline_instances_search_index; Type: INDEX; Schema: public; Owner: -; Tablespace: 
--

CREATE INDEX pipeline_instances_search_index ON pipeline_instances USING btree (uuid, owner_uuid, modified_by_client_uuid, modified_by_user_uuid, pipeline_template_uuid, name, state);


--
-- Name: pipeline_template_owner_uuid_name_unique; Type: INDEX; Schema: public; Owner: -; Tablespace: 
--

CREATE UNIQUE INDEX pipeline_template_owner_uuid_name_unique ON pipeline_templates USING btree (owner_uuid, name);


--
-- Name: pipeline_templates_full_text_search_idx; Type: INDEX; Schema: public; Owner: -; Tablespace: 
--

CREATE INDEX pipeline_templates_full_text_search_idx ON pipeline_templates USING gin (to_tsvector('english'::regconfig, (((((((((((((COALESCE(uuid, ''::character varying))::text || ' '::text) || (COALESCE(owner_uuid, ''::character varying))::text) || ' '::text) || (COALESCE(modified_by_client_uuid, ''::character varying))::text) || ' '::text) || (COALESCE(modified_by_user_uuid, ''::character varying))::text) || ' '::text) || (COALESCE(name, ''::character varying))::text) || ' '::text) || COALESCE(components, ''::text)) || ' '::text) || (COALESCE(description, ''::character varying))::text)));


--
-- Name: pipeline_templates_search_index; Type: INDEX; Schema: public; Owner: -; Tablespace: 
--

CREATE INDEX pipeline_templates_search_index ON pipeline_templates USING btree (uuid, owner_uuid, modified_by_client_uuid, modified_by_user_uuid, name);


--
-- Name: repositories_search_index; Type: INDEX; Schema: public; Owner: -; Tablespace: 
--

CREATE INDEX repositories_search_index ON repositories USING btree (uuid, owner_uuid, modified_by_client_uuid, modified_by_user_uuid, name);


--
-- Name: specimens_search_index; Type: INDEX; Schema: public; Owner: -; Tablespace: 
--

CREATE INDEX specimens_search_index ON specimens USING btree (uuid, owner_uuid, modified_by_client_uuid, modified_by_user_uuid, material);


--
-- Name: traits_search_index; Type: INDEX; Schema: public; Owner: -; Tablespace: 
--

CREATE INDEX traits_search_index ON traits USING btree (uuid, owner_uuid, modified_by_client_uuid, modified_by_user_uuid, name);


--
-- Name: unique_schema_migrations; Type: INDEX; Schema: public; Owner: -; Tablespace: 
--

CREATE UNIQUE INDEX unique_schema_migrations ON schema_migrations USING btree (version);


--
-- Name: users_search_index; Type: INDEX; Schema: public; Owner: -; Tablespace: 
--

CREATE INDEX users_search_index ON users USING btree (uuid, owner_uuid, modified_by_client_uuid, modified_by_user_uuid, email, first_name, last_name, identity_url, default_owner_uuid, username);


--
-- Name: virtual_machines_search_index; Type: INDEX; Schema: public; Owner: -; Tablespace: 
--

CREATE INDEX virtual_machines_search_index ON virtual_machines USING btree (uuid, owner_uuid, modified_by_client_uuid, modified_by_user_uuid, hostname);


--
-- Name: workflows_full_text_search_idx; Type: INDEX; Schema: public; Owner: -; Tablespace: 
--

CREATE INDEX workflows_full_text_search_idx ON workflows USING gin (to_tsvector('english'::regconfig, (((((((((((((COALESCE(uuid, ''::character varying))::text || ' '::text) || (COALESCE(owner_uuid, ''::character varying))::text) || ' '::text) || (COALESCE(modified_by_client_uuid, ''::character varying))::text) || ' '::text) || (COALESCE(modified_by_user_uuid, ''::character varying))::text) || ' '::text) || (COALESCE(name, ''::character varying))::text) || ' '::text) || COALESCE(description, ''::text)) || ' '::text) || COALESCE(definition, ''::text))));


--
-- Name: workflows_search_idx; Type: INDEX; Schema: public; Owner: -; Tablespace: 
--

CREATE INDEX workflows_search_idx ON workflows USING btree (uuid, owner_uuid, modified_by_client_uuid, modified_by_user_uuid, name);


--
-- PostgreSQL database dump complete
--

SET search_path TO "$user",public;

INSERT INTO schema_migrations (version) VALUES ('20121016005009');

INSERT INTO schema_migrations (version) VALUES ('20130105203021');

INSERT INTO schema_migrations (version) VALUES ('20130105224358');

INSERT INTO schema_migrations (version) VALUES ('20130105224618');

INSERT INTO schema_migrations (version) VALUES ('20130107181109');

INSERT INTO schema_migrations (version) VALUES ('20130107212832');

INSERT INTO schema_migrations (version) VALUES ('20130109175700');

INSERT INTO schema_migrations (version) VALUES ('20130109220548');

INSERT INTO schema_migrations (version) VALUES ('20130113214204');

INSERT INTO schema_migrations (version) VALUES ('20130116024233');

INSERT INTO schema_migrations (version) VALUES ('20130116215213');

INSERT INTO schema_migrations (version) VALUES ('20130118002239');

INSERT INTO schema_migrations (version) VALUES ('20130122020042');

INSERT INTO schema_migrations (version) VALUES ('20130122201442');

INSERT INTO schema_migrations (version) VALUES ('20130122221616');

INSERT INTO schema_migrations (version) VALUES ('20130123174514');

INSERT INTO schema_migrations (version) VALUES ('20130123180224');

INSERT INTO schema_migrations (version) VALUES ('20130123180228');

INSERT INTO schema_migrations (version) VALUES ('20130125220425');

INSERT INTO schema_migrations (version) VALUES ('20130128202518');

INSERT INTO schema_migrations (version) VALUES ('20130128231343');

INSERT INTO schema_migrations (version) VALUES ('20130130205749');

INSERT INTO schema_migrations (version) VALUES ('20130203104818');

INSERT INTO schema_migrations (version) VALUES ('20130203104824');

INSERT INTO schema_migrations (version) VALUES ('20130203115329');

INSERT INTO schema_migrations (version) VALUES ('20130207195855');

INSERT INTO schema_migrations (version) VALUES ('20130218181504');

INSERT INTO schema_migrations (version) VALUES ('20130226170000');

INSERT INTO schema_migrations (version) VALUES ('20130313175417');

INSERT INTO schema_migrations (version) VALUES ('20130315155820');

INSERT INTO schema_migrations (version) VALUES ('20130315183626');

INSERT INTO schema_migrations (version) VALUES ('20130315213205');

INSERT INTO schema_migrations (version) VALUES ('20130318002138');

INSERT INTO schema_migrations (version) VALUES ('20130319165853');

INSERT INTO schema_migrations (version) VALUES ('20130319180730');

INSERT INTO schema_migrations (version) VALUES ('20130319194637');

INSERT INTO schema_migrations (version) VALUES ('20130319201431');

INSERT INTO schema_migrations (version) VALUES ('20130319235957');

INSERT INTO schema_migrations (version) VALUES ('20130320000107');

INSERT INTO schema_migrations (version) VALUES ('20130326173804');

INSERT INTO schema_migrations (version) VALUES ('20130326182917');

INSERT INTO schema_migrations (version) VALUES ('20130415020241');

INSERT INTO schema_migrations (version) VALUES ('20130425024459');

INSERT INTO schema_migrations (version) VALUES ('20130425214427');

INSERT INTO schema_migrations (version) VALUES ('20130523060112');

INSERT INTO schema_migrations (version) VALUES ('20130523060213');

INSERT INTO schema_migrations (version) VALUES ('20130524042319');

INSERT INTO schema_migrations (version) VALUES ('20130528134100');

INSERT INTO schema_migrations (version) VALUES ('20130606183519');

INSERT INTO schema_migrations (version) VALUES ('20130608053730');

INSERT INTO schema_migrations (version) VALUES ('20130610202538');

INSERT INTO schema_migrations (version) VALUES ('20130611163736');

INSERT INTO schema_migrations (version) VALUES ('20130612042554');

INSERT INTO schema_migrations (version) VALUES ('20130617150007');

INSERT INTO schema_migrations (version) VALUES ('20130626002829');

INSERT INTO schema_migrations (version) VALUES ('20130626022810');

INSERT INTO schema_migrations (version) VALUES ('20130627154537');

INSERT INTO schema_migrations (version) VALUES ('20130627184333');

INSERT INTO schema_migrations (version) VALUES ('20130708163414');

INSERT INTO schema_migrations (version) VALUES ('20130708182912');

INSERT INTO schema_migrations (version) VALUES ('20130708185153');

INSERT INTO schema_migrations (version) VALUES ('20130724153034');

INSERT INTO schema_migrations (version) VALUES ('20131007180607');

INSERT INTO schema_migrations (version) VALUES ('20140117231056');

INSERT INTO schema_migrations (version) VALUES ('20140124222114');

INSERT INTO schema_migrations (version) VALUES ('20140129184311');

INSERT INTO schema_migrations (version) VALUES ('20140317135600');

INSERT INTO schema_migrations (version) VALUES ('20140319160547');

INSERT INTO schema_migrations (version) VALUES ('20140321191343');

INSERT INTO schema_migrations (version) VALUES ('20140324024606');

INSERT INTO schema_migrations (version) VALUES ('20140325175653');

INSERT INTO schema_migrations (version) VALUES ('20140402001908');

INSERT INTO schema_migrations (version) VALUES ('20140407184311');

INSERT INTO schema_migrations (version) VALUES ('20140421140924');

INSERT INTO schema_migrations (version) VALUES ('20140421151939');

INSERT INTO schema_migrations (version) VALUES ('20140421151940');

INSERT INTO schema_migrations (version) VALUES ('20140422011506');

INSERT INTO schema_migrations (version) VALUES ('20140423132913');

INSERT INTO schema_migrations (version) VALUES ('20140423133559');

INSERT INTO schema_migrations (version) VALUES ('20140501165548');

INSERT INTO schema_migrations (version) VALUES ('20140519205916');

INSERT INTO schema_migrations (version) VALUES ('20140527152921');

INSERT INTO schema_migrations (version) VALUES ('20140530200539');

INSERT INTO schema_migrations (version) VALUES ('20140601022548');

INSERT INTO schema_migrations (version) VALUES ('20140602143352');

INSERT INTO schema_migrations (version) VALUES ('20140607150616');

INSERT INTO schema_migrations (version) VALUES ('20140611173003');

INSERT INTO schema_migrations (version) VALUES ('20140627210837');

INSERT INTO schema_migrations (version) VALUES ('20140709172343');

INSERT INTO schema_migrations (version) VALUES ('20140714184006');

INSERT INTO schema_migrations (version) VALUES ('20140811184643');

INSERT INTO schema_migrations (version) VALUES ('20140817035914');

INSERT INTO schema_migrations (version) VALUES ('20140818125735');

INSERT INTO schema_migrations (version) VALUES ('20140826180337');

INSERT INTO schema_migrations (version) VALUES ('20140828141043');

INSERT INTO schema_migrations (version) VALUES ('20140909183946');

INSERT INTO schema_migrations (version) VALUES ('20140911221252');

INSERT INTO schema_migrations (version) VALUES ('20140918141529');

INSERT INTO schema_migrations (version) VALUES ('20140918153541');

INSERT INTO schema_migrations (version) VALUES ('20140918153705');

INSERT INTO schema_migrations (version) VALUES ('20140924091559');

INSERT INTO schema_migrations (version) VALUES ('20141111133038');

INSERT INTO schema_migrations (version) VALUES ('20141208164553');

INSERT INTO schema_migrations (version) VALUES ('20141208174553');

INSERT INTO schema_migrations (version) VALUES ('20141208174653');

INSERT INTO schema_migrations (version) VALUES ('20141208185217');

INSERT INTO schema_migrations (version) VALUES ('20150122175935');

INSERT INTO schema_migrations (version) VALUES ('20150123142953');

INSERT INTO schema_migrations (version) VALUES ('20150203180223');

INSERT INTO schema_migrations (version) VALUES ('20150206210804');

INSERT INTO schema_migrations (version) VALUES ('20150206230342');

INSERT INTO schema_migrations (version) VALUES ('20150216193428');

INSERT INTO schema_migrations (version) VALUES ('20150303210106');

INSERT INTO schema_migrations (version) VALUES ('20150312151136');

INSERT INTO schema_migrations (version) VALUES ('20150317132720');

INSERT INTO schema_migrations (version) VALUES ('20150324152204');

INSERT INTO schema_migrations (version) VALUES ('20150423145759');

INSERT INTO schema_migrations (version) VALUES ('20150512193020');

INSERT INTO schema_migrations (version) VALUES ('20150526180251');

INSERT INTO schema_migrations (version) VALUES ('20151202151426');

INSERT INTO schema_migrations (version) VALUES ('20151215134304');

INSERT INTO schema_migrations (version) VALUES ('20151229214707');

INSERT INTO schema_migrations (version) VALUES ('20160208210629');

INSERT INTO schema_migrations (version) VALUES ('20160209155729');

INSERT INTO schema_migrations (version) VALUES ('20160324144017');

INSERT INTO schema_migrations (version) VALUES ('20160506175108');

INSERT INTO schema_migrations (version) VALUES ('20160509143250');

INSERT INTO schema_migrations (version) VALUES ('20160808151559');

INSERT INTO schema_migrations (version) VALUES ('20160819195557');

INSERT INTO schema_migrations (version) VALUES ('20160819195725');

INSERT INTO schema_migrations (version) VALUES ('20160901210110');

INSERT INTO schema_migrations (version) VALUES ('20160909181442');

INSERT INTO schema_migrations (version) VALUES ('20160926194129');

INSERT INTO schema_migrations (version) VALUES ('20161019171346');

INSERT INTO schema_migrations (version) VALUES ('20161111143147');

INSERT INTO schema_migrations (version) VALUES ('20161115171221');

INSERT INTO schema_migrations (version) VALUES ('20161115174218');

INSERT INTO schema_migrations (version) VALUES ('20161213172944');

<<<<<<< HEAD
INSERT INTO schema_migrations (version) VALUES ('20161223090712');

INSERT INTO schema_migrations (version) VALUES ('20170102153111');
=======
INSERT INTO schema_migrations (version) VALUES ('20161222153434');
>>>>>>> a6df6abd
<|MERGE_RESOLUTION|>--- conflicted
+++ resolved
@@ -2732,10 +2732,8 @@
 
 INSERT INTO schema_migrations (version) VALUES ('20161213172944');
 
-<<<<<<< HEAD
+INSERT INTO schema_migrations (version) VALUES ('20161222153434');
+
 INSERT INTO schema_migrations (version) VALUES ('20161223090712');
 
 INSERT INTO schema_migrations (version) VALUES ('20170102153111');
-=======
-INSERT INTO schema_migrations (version) VALUES ('20161222153434');
->>>>>>> a6df6abd
