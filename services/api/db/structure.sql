--
-- PostgreSQL database dump
--

SET statement_timeout = 0;
SET client_encoding = 'UTF8';
SET standard_conforming_strings = on;
SET check_function_bodies = false;
SET client_min_messages = warning;

--
-- Name: plpgsql; Type: EXTENSION; Schema: -; Owner: -
--

CREATE EXTENSION IF NOT EXISTS plpgsql WITH SCHEMA pg_catalog;


--
-- Name: EXTENSION plpgsql; Type: COMMENT; Schema: -; Owner: -
--

-- COMMENT ON EXTENSION plpgsql IS 'PL/pgSQL procedural language';


SET search_path = public, pg_catalog;

SET default_tablespace = '';

SET default_with_oids = false;

--
-- Name: api_client_authorizations; Type: TABLE; Schema: public; Owner: -; Tablespace: 
--

CREATE TABLE api_client_authorizations (
    id integer NOT NULL,
    api_token character varying(255) NOT NULL,
    api_client_id integer NOT NULL,
    user_id integer NOT NULL,
    created_by_ip_address character varying(255),
    last_used_by_ip_address character varying(255),
    last_used_at timestamp without time zone,
    expires_at timestamp without time zone,
    created_at timestamp without time zone NOT NULL,
    updated_at timestamp without time zone NOT NULL,
    default_owner_uuid character varying(255),
    scopes text DEFAULT '["all"]'::text,
    uuid character varying(255) NOT NULL
);


--
-- Name: api_client_authorizations_id_seq; Type: SEQUENCE; Schema: public; Owner: -
--

CREATE SEQUENCE api_client_authorizations_id_seq
    START WITH 1
    INCREMENT BY 1
    NO MINVALUE
    NO MAXVALUE
    CACHE 1;


--
-- Name: api_client_authorizations_id_seq; Type: SEQUENCE OWNED BY; Schema: public; Owner: -
--

ALTER SEQUENCE api_client_authorizations_id_seq OWNED BY api_client_authorizations.id;


--
-- Name: api_clients; Type: TABLE; Schema: public; Owner: -; Tablespace: 
--

CREATE TABLE api_clients (
    id integer NOT NULL,
    uuid character varying(255),
    owner_uuid character varying(255),
    modified_by_client_uuid character varying(255),
    modified_by_user_uuid character varying(255),
    modified_at timestamp without time zone,
    name character varying(255),
    url_prefix character varying(255),
    created_at timestamp without time zone NOT NULL,
    updated_at timestamp without time zone NOT NULL,
    is_trusted boolean DEFAULT false
);


--
-- Name: api_clients_id_seq; Type: SEQUENCE; Schema: public; Owner: -
--

CREATE SEQUENCE api_clients_id_seq
    START WITH 1
    INCREMENT BY 1
    NO MINVALUE
    NO MAXVALUE
    CACHE 1;


--
-- Name: api_clients_id_seq; Type: SEQUENCE OWNED BY; Schema: public; Owner: -
--

ALTER SEQUENCE api_clients_id_seq OWNED BY api_clients.id;


--
-- Name: authorized_keys; Type: TABLE; Schema: public; Owner: -; Tablespace: 
--

CREATE TABLE authorized_keys (
    id integer NOT NULL,
    uuid character varying(255) NOT NULL,
    owner_uuid character varying(255) NOT NULL,
    modified_by_client_uuid character varying(255),
    modified_by_user_uuid character varying(255),
    modified_at timestamp without time zone,
    name character varying(255),
    key_type character varying(255),
    authorized_user_uuid character varying(255),
    public_key text,
    expires_at timestamp without time zone,
    created_at timestamp without time zone NOT NULL,
    updated_at timestamp without time zone NOT NULL
);


--
-- Name: authorized_keys_id_seq; Type: SEQUENCE; Schema: public; Owner: -
--

CREATE SEQUENCE authorized_keys_id_seq
    START WITH 1
    INCREMENT BY 1
    NO MINVALUE
    NO MAXVALUE
    CACHE 1;


--
-- Name: authorized_keys_id_seq; Type: SEQUENCE OWNED BY; Schema: public; Owner: -
--

ALTER SEQUENCE authorized_keys_id_seq OWNED BY authorized_keys.id;


--
-- Name: collections; Type: TABLE; Schema: public; Owner: -; Tablespace: 
--

CREATE TABLE collections (
    id integer NOT NULL,
    owner_uuid character varying(255),
    created_at timestamp without time zone NOT NULL,
    modified_by_client_uuid character varying(255),
    modified_by_user_uuid character varying(255),
    modified_at timestamp without time zone,
    portable_data_hash character varying(255),
    replication_desired integer,
    replication_confirmed_at timestamp without time zone,
    replication_confirmed integer,
    updated_at timestamp without time zone NOT NULL,
    uuid character varying(255),
    manifest_text text,
    name character varying(255),
    description character varying(524288),
    properties text,
    delete_at timestamp without time zone,
    file_names character varying(8192),
    trash_at timestamp without time zone,
    is_trashed boolean DEFAULT false NOT NULL
);


--
-- Name: collections_id_seq; Type: SEQUENCE; Schema: public; Owner: -
--

CREATE SEQUENCE collections_id_seq
    START WITH 1
    INCREMENT BY 1
    NO MINVALUE
    NO MAXVALUE
    CACHE 1;


--
-- Name: collections_id_seq; Type: SEQUENCE OWNED BY; Schema: public; Owner: -
--

ALTER SEQUENCE collections_id_seq OWNED BY collections.id;


--
-- Name: commit_ancestors; Type: TABLE; Schema: public; Owner: -; Tablespace: 
--

CREATE TABLE commit_ancestors (
    id integer NOT NULL,
    repository_name character varying(255),
    descendant character varying(255) NOT NULL,
    ancestor character varying(255) NOT NULL,
    "is" boolean DEFAULT false NOT NULL,
    created_at timestamp without time zone NOT NULL,
    updated_at timestamp without time zone NOT NULL
);


--
-- Name: commit_ancestors_id_seq; Type: SEQUENCE; Schema: public; Owner: -
--

CREATE SEQUENCE commit_ancestors_id_seq
    START WITH 1
    INCREMENT BY 1
    NO MINVALUE
    NO MAXVALUE
    CACHE 1;


--
-- Name: commit_ancestors_id_seq; Type: SEQUENCE OWNED BY; Schema: public; Owner: -
--

ALTER SEQUENCE commit_ancestors_id_seq OWNED BY commit_ancestors.id;


--
-- Name: commits; Type: TABLE; Schema: public; Owner: -; Tablespace: 
--

CREATE TABLE commits (
    id integer NOT NULL,
    repository_name character varying(255),
    sha1 character varying(255),
    message character varying(255),
    created_at timestamp without time zone NOT NULL,
    updated_at timestamp without time zone NOT NULL
);


--
-- Name: commits_id_seq; Type: SEQUENCE; Schema: public; Owner: -
--

CREATE SEQUENCE commits_id_seq
    START WITH 1
    INCREMENT BY 1
    NO MINVALUE
    NO MAXVALUE
    CACHE 1;


--
-- Name: commits_id_seq; Type: SEQUENCE OWNED BY; Schema: public; Owner: -
--

ALTER SEQUENCE commits_id_seq OWNED BY commits.id;


--
-- Name: container_requests; Type: TABLE; Schema: public; Owner: -; Tablespace: 
--

CREATE TABLE container_requests (
    id integer NOT NULL,
    uuid character varying(255),
    owner_uuid character varying(255),
    created_at timestamp without time zone NOT NULL,
    modified_at timestamp without time zone,
    modified_by_client_uuid character varying(255),
    modified_by_user_uuid character varying(255),
    name character varying(255),
    description text,
    properties text,
    state character varying(255),
    requesting_container_uuid character varying(255),
    container_uuid character varying(255),
    container_count_max integer,
    mounts text,
    runtime_constraints text,
    container_image character varying(255),
    environment text,
    cwd character varying(255),
    command text,
    output_path character varying(255),
    priority integer,
    expires_at timestamp without time zone,
    filters text,
    updated_at timestamp without time zone NOT NULL,
    container_count integer DEFAULT 0,
    use_existing boolean DEFAULT true,
    scheduling_parameters text,
    output_uuid character varying(255),
    log_uuid character varying(255),
    output_name character varying(255) DEFAULT NULL::character varying,
    output_ttl integer DEFAULT 0 NOT NULL
);


--
-- Name: container_requests_id_seq; Type: SEQUENCE; Schema: public; Owner: -
--

CREATE SEQUENCE container_requests_id_seq
    START WITH 1
    INCREMENT BY 1
    NO MINVALUE
    NO MAXVALUE
    CACHE 1;


--
-- Name: container_requests_id_seq; Type: SEQUENCE OWNED BY; Schema: public; Owner: -
--

ALTER SEQUENCE container_requests_id_seq OWNED BY container_requests.id;


--
-- Name: containers; Type: TABLE; Schema: public; Owner: -; Tablespace: 
--

CREATE TABLE containers (
    id integer NOT NULL,
    uuid character varying(255),
    owner_uuid character varying(255),
    created_at timestamp without time zone NOT NULL,
    modified_at timestamp without time zone,
    modified_by_client_uuid character varying(255),
    modified_by_user_uuid character varying(255),
    state character varying(255),
    started_at timestamp without time zone,
    finished_at timestamp without time zone,
    log character varying(255),
    environment text,
    cwd character varying(255),
    command text,
    output_path character varying(255),
    mounts text,
    runtime_constraints text,
    output character varying(255),
    container_image character varying(255),
    progress double precision,
    priority integer,
    updated_at timestamp without time zone NOT NULL,
    exit_code integer,
    auth_uuid character varying(255),
    locked_by_uuid character varying(255),
    scheduling_parameters text
);


--
-- Name: containers_id_seq; Type: SEQUENCE; Schema: public; Owner: -
--

CREATE SEQUENCE containers_id_seq
    START WITH 1
    INCREMENT BY 1
    NO MINVALUE
    NO MAXVALUE
    CACHE 1;


--
-- Name: containers_id_seq; Type: SEQUENCE OWNED BY; Schema: public; Owner: -
--

ALTER SEQUENCE containers_id_seq OWNED BY containers.id;


--
-- Name: groups; Type: TABLE; Schema: public; Owner: -; Tablespace: 
--

CREATE TABLE groups (
    id integer NOT NULL,
    uuid character varying(255),
    owner_uuid character varying(255),
    created_at timestamp without time zone NOT NULL,
    modified_by_client_uuid character varying(255),
    modified_by_user_uuid character varying(255),
    modified_at timestamp without time zone,
    name character varying(255) NOT NULL,
    description character varying(524288),
    updated_at timestamp without time zone NOT NULL,
    group_class character varying(255)
);


--
-- Name: groups_id_seq; Type: SEQUENCE; Schema: public; Owner: -
--

CREATE SEQUENCE groups_id_seq
    START WITH 1
    INCREMENT BY 1
    NO MINVALUE
    NO MAXVALUE
    CACHE 1;


--
-- Name: groups_id_seq; Type: SEQUENCE OWNED BY; Schema: public; Owner: -
--

ALTER SEQUENCE groups_id_seq OWNED BY groups.id;


--
-- Name: humans; Type: TABLE; Schema: public; Owner: -; Tablespace: 
--

CREATE TABLE humans (
    id integer NOT NULL,
    uuid character varying(255) NOT NULL,
    owner_uuid character varying(255) NOT NULL,
    modified_by_client_uuid character varying(255),
    modified_by_user_uuid character varying(255),
    modified_at timestamp without time zone,
    properties text,
    created_at timestamp without time zone NOT NULL,
    updated_at timestamp without time zone NOT NULL
);


--
-- Name: humans_id_seq; Type: SEQUENCE; Schema: public; Owner: -
--

CREATE SEQUENCE humans_id_seq
    START WITH 1
    INCREMENT BY 1
    NO MINVALUE
    NO MAXVALUE
    CACHE 1;


--
-- Name: humans_id_seq; Type: SEQUENCE OWNED BY; Schema: public; Owner: -
--

ALTER SEQUENCE humans_id_seq OWNED BY humans.id;


--
-- Name: job_tasks; Type: TABLE; Schema: public; Owner: -; Tablespace: 
--

CREATE TABLE job_tasks (
    id integer NOT NULL,
    uuid character varying(255),
    owner_uuid character varying(255),
    modified_by_client_uuid character varying(255),
    modified_by_user_uuid character varying(255),
    modified_at timestamp without time zone,
    job_uuid character varying(255),
    sequence integer,
    parameters text,
    output text,
    progress double precision,
    success boolean,
    created_at timestamp without time zone NOT NULL,
    updated_at timestamp without time zone NOT NULL,
    created_by_job_task_uuid character varying(255),
    qsequence bigint,
    started_at timestamp without time zone,
    finished_at timestamp without time zone
);


--
-- Name: job_tasks_id_seq; Type: SEQUENCE; Schema: public; Owner: -
--

CREATE SEQUENCE job_tasks_id_seq
    START WITH 1
    INCREMENT BY 1
    NO MINVALUE
    NO MAXVALUE
    CACHE 1;


--
-- Name: job_tasks_id_seq; Type: SEQUENCE OWNED BY; Schema: public; Owner: -
--

ALTER SEQUENCE job_tasks_id_seq OWNED BY job_tasks.id;


--
-- Name: job_tasks_qsequence_seq; Type: SEQUENCE; Schema: public; Owner: -
--

CREATE SEQUENCE job_tasks_qsequence_seq
    START WITH 1
    INCREMENT BY 1
    NO MINVALUE
    NO MAXVALUE
    CACHE 1;


--
-- Name: job_tasks_qsequence_seq; Type: SEQUENCE OWNED BY; Schema: public; Owner: -
--

ALTER SEQUENCE job_tasks_qsequence_seq OWNED BY job_tasks.qsequence;


--
-- Name: jobs; Type: TABLE; Schema: public; Owner: -; Tablespace: 
--

CREATE TABLE jobs (
    id integer NOT NULL,
    uuid character varying(255),
    owner_uuid character varying(255),
    modified_by_client_uuid character varying(255),
    modified_by_user_uuid character varying(255),
    modified_at timestamp without time zone,
    submit_id character varying(255),
    script character varying(255),
    script_version character varying(255),
    script_parameters text,
    cancelled_by_client_uuid character varying(255),
    cancelled_by_user_uuid character varying(255),
    cancelled_at timestamp without time zone,
    started_at timestamp without time zone,
    finished_at timestamp without time zone,
    running boolean,
    success boolean,
    output character varying(255),
    created_at timestamp without time zone NOT NULL,
    updated_at timestamp without time zone NOT NULL,
    is_locked_by_uuid character varying(255),
    log character varying(255),
    tasks_summary text,
    runtime_constraints text,
    nondeterministic boolean,
    repository character varying(255),
    supplied_script_version character varying(255),
    docker_image_locator character varying(255),
    priority integer DEFAULT 0 NOT NULL,
    description character varying(524288),
    state character varying(255),
    arvados_sdk_version character varying(255),
    components text,
    script_parameters_digest character varying(255)
);


--
-- Name: jobs_id_seq; Type: SEQUENCE; Schema: public; Owner: -
--

CREATE SEQUENCE jobs_id_seq
    START WITH 1
    INCREMENT BY 1
    NO MINVALUE
    NO MAXVALUE
    CACHE 1;


--
-- Name: jobs_id_seq; Type: SEQUENCE OWNED BY; Schema: public; Owner: -
--

ALTER SEQUENCE jobs_id_seq OWNED BY jobs.id;


--
-- Name: keep_disks; Type: TABLE; Schema: public; Owner: -; Tablespace: 
--

CREATE TABLE keep_disks (
    id integer NOT NULL,
    uuid character varying(255) NOT NULL,
    owner_uuid character varying(255) NOT NULL,
    modified_by_client_uuid character varying(255),
    modified_by_user_uuid character varying(255),
    modified_at timestamp without time zone,
    ping_secret character varying(255) NOT NULL,
    node_uuid character varying(255),
    filesystem_uuid character varying(255),
    bytes_total integer,
    bytes_free integer,
    is_readable boolean DEFAULT true NOT NULL,
    is_writable boolean DEFAULT true NOT NULL,
    last_read_at timestamp without time zone,
    last_write_at timestamp without time zone,
    last_ping_at timestamp without time zone,
    created_at timestamp without time zone NOT NULL,
    updated_at timestamp without time zone NOT NULL,
    keep_service_uuid character varying(255)
);


--
-- Name: keep_disks_id_seq; Type: SEQUENCE; Schema: public; Owner: -
--

CREATE SEQUENCE keep_disks_id_seq
    START WITH 1
    INCREMENT BY 1
    NO MINVALUE
    NO MAXVALUE
    CACHE 1;


--
-- Name: keep_disks_id_seq; Type: SEQUENCE OWNED BY; Schema: public; Owner: -
--

ALTER SEQUENCE keep_disks_id_seq OWNED BY keep_disks.id;


--
-- Name: keep_services; Type: TABLE; Schema: public; Owner: -; Tablespace: 
--

CREATE TABLE keep_services (
    id integer NOT NULL,
    uuid character varying(255) NOT NULL,
    owner_uuid character varying(255) NOT NULL,
    modified_by_client_uuid character varying(255),
    modified_by_user_uuid character varying(255),
    modified_at timestamp without time zone,
    service_host character varying(255),
    service_port integer,
    service_ssl_flag boolean,
    service_type character varying(255),
    created_at timestamp without time zone NOT NULL,
    updated_at timestamp without time zone NOT NULL,
    read_only boolean DEFAULT false NOT NULL
);


--
-- Name: keep_services_id_seq; Type: SEQUENCE; Schema: public; Owner: -
--

CREATE SEQUENCE keep_services_id_seq
    START WITH 1
    INCREMENT BY 1
    NO MINVALUE
    NO MAXVALUE
    CACHE 1;


--
-- Name: keep_services_id_seq; Type: SEQUENCE OWNED BY; Schema: public; Owner: -
--

ALTER SEQUENCE keep_services_id_seq OWNED BY keep_services.id;


--
-- Name: links; Type: TABLE; Schema: public; Owner: -; Tablespace: 
--

CREATE TABLE links (
    id integer NOT NULL,
    uuid character varying(255),
    owner_uuid character varying(255),
    created_at timestamp without time zone NOT NULL,
    modified_by_client_uuid character varying(255),
    modified_by_user_uuid character varying(255),
    modified_at timestamp without time zone,
    tail_uuid character varying(255),
    link_class character varying(255),
    name character varying(255),
    head_uuid character varying(255),
    properties text,
    updated_at timestamp without time zone NOT NULL
);


--
-- Name: links_id_seq; Type: SEQUENCE; Schema: public; Owner: -
--

CREATE SEQUENCE links_id_seq
    START WITH 1
    INCREMENT BY 1
    NO MINVALUE
    NO MAXVALUE
    CACHE 1;


--
-- Name: links_id_seq; Type: SEQUENCE OWNED BY; Schema: public; Owner: -
--

ALTER SEQUENCE links_id_seq OWNED BY links.id;


--
-- Name: logs; Type: TABLE; Schema: public; Owner: -; Tablespace: 
--

CREATE TABLE logs (
    id integer NOT NULL,
    uuid character varying(255),
    owner_uuid character varying(255),
    modified_by_client_uuid character varying(255),
    modified_by_user_uuid character varying(255),
    object_uuid character varying(255),
    event_at timestamp without time zone,
    event_type character varying(255),
    summary text,
    properties text,
    created_at timestamp without time zone NOT NULL,
    updated_at timestamp without time zone NOT NULL,
    modified_at timestamp without time zone,
    object_owner_uuid character varying(255)
);


--
-- Name: logs_id_seq; Type: SEQUENCE; Schema: public; Owner: -
--

CREATE SEQUENCE logs_id_seq
    START WITH 1
    INCREMENT BY 1
    NO MINVALUE
    NO MAXVALUE
    CACHE 1;


--
-- Name: logs_id_seq; Type: SEQUENCE OWNED BY; Schema: public; Owner: -
--

ALTER SEQUENCE logs_id_seq OWNED BY logs.id;


--
-- Name: nodes; Type: TABLE; Schema: public; Owner: -; Tablespace: 
--

CREATE TABLE nodes (
    id integer NOT NULL,
    uuid character varying(255),
    owner_uuid character varying(255),
    created_at timestamp without time zone NOT NULL,
    modified_by_client_uuid character varying(255),
    modified_by_user_uuid character varying(255),
    modified_at timestamp without time zone,
    slot_number integer,
    hostname character varying(255),
    domain character varying(255),
    ip_address character varying(255),
    first_ping_at timestamp without time zone,
    last_ping_at timestamp without time zone,
    info text,
    updated_at timestamp without time zone NOT NULL,
    properties text,
    job_uuid character varying(255)
);


--
-- Name: nodes_id_seq; Type: SEQUENCE; Schema: public; Owner: -
--

CREATE SEQUENCE nodes_id_seq
    START WITH 1
    INCREMENT BY 1
    NO MINVALUE
    NO MAXVALUE
    CACHE 1;


--
-- Name: nodes_id_seq; Type: SEQUENCE OWNED BY; Schema: public; Owner: -
--

ALTER SEQUENCE nodes_id_seq OWNED BY nodes.id;


--
-- Name: pipeline_instances; Type: TABLE; Schema: public; Owner: -; Tablespace: 
--

CREATE TABLE pipeline_instances (
    id integer NOT NULL,
    uuid character varying(255),
    owner_uuid character varying(255),
    created_at timestamp without time zone NOT NULL,
    modified_by_client_uuid character varying(255),
    modified_by_user_uuid character varying(255),
    modified_at timestamp without time zone,
    pipeline_template_uuid character varying(255),
    name character varying(255),
    components text,
    updated_at timestamp without time zone NOT NULL,
    properties text,
    state character varying(255),
    components_summary text,
    started_at timestamp without time zone,
    finished_at timestamp without time zone,
    description character varying(524288)
);


--
-- Name: pipeline_instances_id_seq; Type: SEQUENCE; Schema: public; Owner: -
--

CREATE SEQUENCE pipeline_instances_id_seq
    START WITH 1
    INCREMENT BY 1
    NO MINVALUE
    NO MAXVALUE
    CACHE 1;


--
-- Name: pipeline_instances_id_seq; Type: SEQUENCE OWNED BY; Schema: public; Owner: -
--

ALTER SEQUENCE pipeline_instances_id_seq OWNED BY pipeline_instances.id;


--
-- Name: pipeline_templates; Type: TABLE; Schema: public; Owner: -; Tablespace: 
--

CREATE TABLE pipeline_templates (
    id integer NOT NULL,
    uuid character varying(255),
    owner_uuid character varying(255),
    created_at timestamp without time zone NOT NULL,
    modified_by_client_uuid character varying(255),
    modified_by_user_uuid character varying(255),
    modified_at timestamp without time zone,
    name character varying(255),
    components text,
    updated_at timestamp without time zone NOT NULL,
    description character varying(524288)
);


--
-- Name: pipeline_templates_id_seq; Type: SEQUENCE; Schema: public; Owner: -
--

CREATE SEQUENCE pipeline_templates_id_seq
    START WITH 1
    INCREMENT BY 1
    NO MINVALUE
    NO MAXVALUE
    CACHE 1;


--
-- Name: pipeline_templates_id_seq; Type: SEQUENCE OWNED BY; Schema: public; Owner: -
--

ALTER SEQUENCE pipeline_templates_id_seq OWNED BY pipeline_templates.id;


--
-- Name: repositories; Type: TABLE; Schema: public; Owner: -; Tablespace: 
--

CREATE TABLE repositories (
    id integer NOT NULL,
    uuid character varying(255) NOT NULL,
    owner_uuid character varying(255) NOT NULL,
    modified_by_client_uuid character varying(255),
    modified_by_user_uuid character varying(255),
    modified_at timestamp without time zone,
    name character varying(255),
    created_at timestamp without time zone NOT NULL,
    updated_at timestamp without time zone NOT NULL
);


--
-- Name: repositories_id_seq; Type: SEQUENCE; Schema: public; Owner: -
--

CREATE SEQUENCE repositories_id_seq
    START WITH 1
    INCREMENT BY 1
    NO MINVALUE
    NO MAXVALUE
    CACHE 1;


--
-- Name: repositories_id_seq; Type: SEQUENCE OWNED BY; Schema: public; Owner: -
--

ALTER SEQUENCE repositories_id_seq OWNED BY repositories.id;


--
-- Name: schema_migrations; Type: TABLE; Schema: public; Owner: -; Tablespace: 
--

CREATE TABLE schema_migrations (
    version character varying(255) NOT NULL
);


--
-- Name: specimens; Type: TABLE; Schema: public; Owner: -; Tablespace: 
--

CREATE TABLE specimens (
    id integer NOT NULL,
    uuid character varying(255),
    owner_uuid character varying(255),
    created_at timestamp without time zone NOT NULL,
    modified_by_client_uuid character varying(255),
    modified_by_user_uuid character varying(255),
    modified_at timestamp without time zone,
    material character varying(255),
    updated_at timestamp without time zone NOT NULL,
    properties text
);


--
-- Name: specimens_id_seq; Type: SEQUENCE; Schema: public; Owner: -
--

CREATE SEQUENCE specimens_id_seq
    START WITH 1
    INCREMENT BY 1
    NO MINVALUE
    NO MAXVALUE
    CACHE 1;


--
-- Name: specimens_id_seq; Type: SEQUENCE OWNED BY; Schema: public; Owner: -
--

ALTER SEQUENCE specimens_id_seq OWNED BY specimens.id;


--
-- Name: traits; Type: TABLE; Schema: public; Owner: -; Tablespace: 
--

CREATE TABLE traits (
    id integer NOT NULL,
    uuid character varying(255) NOT NULL,
    owner_uuid character varying(255) NOT NULL,
    modified_by_client_uuid character varying(255),
    modified_by_user_uuid character varying(255),
    modified_at timestamp without time zone,
    name character varying(255),
    properties text,
    created_at timestamp without time zone NOT NULL,
    updated_at timestamp without time zone NOT NULL
);


--
-- Name: traits_id_seq; Type: SEQUENCE; Schema: public; Owner: -
--

CREATE SEQUENCE traits_id_seq
    START WITH 1
    INCREMENT BY 1
    NO MINVALUE
    NO MAXVALUE
    CACHE 1;


--
-- Name: traits_id_seq; Type: SEQUENCE OWNED BY; Schema: public; Owner: -
--

ALTER SEQUENCE traits_id_seq OWNED BY traits.id;


--
-- Name: users; Type: TABLE; Schema: public; Owner: -; Tablespace: 
--

CREATE TABLE users (
    id integer NOT NULL,
    uuid character varying(255),
    owner_uuid character varying(255) NOT NULL,
    created_at timestamp without time zone NOT NULL,
    modified_by_client_uuid character varying(255),
    modified_by_user_uuid character varying(255),
    modified_at timestamp without time zone,
    email character varying(255),
    first_name character varying(255),
    last_name character varying(255),
    identity_url character varying(255),
    is_admin boolean,
    prefs text,
    updated_at timestamp without time zone NOT NULL,
    default_owner_uuid character varying(255),
    is_active boolean DEFAULT false,
    username character varying(255)
);


--
-- Name: users_id_seq; Type: SEQUENCE; Schema: public; Owner: -
--

CREATE SEQUENCE users_id_seq
    START WITH 1
    INCREMENT BY 1
    NO MINVALUE
    NO MAXVALUE
    CACHE 1;


--
-- Name: users_id_seq; Type: SEQUENCE OWNED BY; Schema: public; Owner: -
--

ALTER SEQUENCE users_id_seq OWNED BY users.id;


--
-- Name: virtual_machines; Type: TABLE; Schema: public; Owner: -; Tablespace: 
--

CREATE TABLE virtual_machines (
    id integer NOT NULL,
    uuid character varying(255) NOT NULL,
    owner_uuid character varying(255) NOT NULL,
    modified_by_client_uuid character varying(255),
    modified_by_user_uuid character varying(255),
    modified_at timestamp without time zone,
    hostname character varying(255),
    created_at timestamp without time zone NOT NULL,
    updated_at timestamp without time zone NOT NULL
);


--
-- Name: virtual_machines_id_seq; Type: SEQUENCE; Schema: public; Owner: -
--

CREATE SEQUENCE virtual_machines_id_seq
    START WITH 1
    INCREMENT BY 1
    NO MINVALUE
    NO MAXVALUE
    CACHE 1;


--
-- Name: virtual_machines_id_seq; Type: SEQUENCE OWNED BY; Schema: public; Owner: -
--

ALTER SEQUENCE virtual_machines_id_seq OWNED BY virtual_machines.id;


--
-- Name: workflows; Type: TABLE; Schema: public; Owner: -; Tablespace: 
--

CREATE TABLE workflows (
    id integer NOT NULL,
    uuid character varying(255),
    owner_uuid character varying(255),
    created_at timestamp without time zone NOT NULL,
    modified_at timestamp without time zone,
    modified_by_client_uuid character varying(255),
    modified_by_user_uuid character varying(255),
    name character varying(255),
    description text,
    definition text,
    updated_at timestamp without time zone NOT NULL
);


--
-- Name: workflows_id_seq; Type: SEQUENCE; Schema: public; Owner: -
--

CREATE SEQUENCE workflows_id_seq
    START WITH 1
    INCREMENT BY 1
    NO MINVALUE
    NO MAXVALUE
    CACHE 1;


--
-- Name: workflows_id_seq; Type: SEQUENCE OWNED BY; Schema: public; Owner: -
--

ALTER SEQUENCE workflows_id_seq OWNED BY workflows.id;


--
-- Name: id; Type: DEFAULT; Schema: public; Owner: -
--

ALTER TABLE ONLY api_client_authorizations ALTER COLUMN id SET DEFAULT nextval('api_client_authorizations_id_seq'::regclass);


--
-- Name: id; Type: DEFAULT; Schema: public; Owner: -
--

ALTER TABLE ONLY api_clients ALTER COLUMN id SET DEFAULT nextval('api_clients_id_seq'::regclass);


--
-- Name: id; Type: DEFAULT; Schema: public; Owner: -
--

ALTER TABLE ONLY authorized_keys ALTER COLUMN id SET DEFAULT nextval('authorized_keys_id_seq'::regclass);


--
-- Name: id; Type: DEFAULT; Schema: public; Owner: -
--

ALTER TABLE ONLY collections ALTER COLUMN id SET DEFAULT nextval('collections_id_seq'::regclass);


--
-- Name: id; Type: DEFAULT; Schema: public; Owner: -
--

ALTER TABLE ONLY commit_ancestors ALTER COLUMN id SET DEFAULT nextval('commit_ancestors_id_seq'::regclass);


--
-- Name: id; Type: DEFAULT; Schema: public; Owner: -
--

ALTER TABLE ONLY commits ALTER COLUMN id SET DEFAULT nextval('commits_id_seq'::regclass);


--
-- Name: id; Type: DEFAULT; Schema: public; Owner: -
--

ALTER TABLE ONLY container_requests ALTER COLUMN id SET DEFAULT nextval('container_requests_id_seq'::regclass);


--
-- Name: id; Type: DEFAULT; Schema: public; Owner: -
--

ALTER TABLE ONLY containers ALTER COLUMN id SET DEFAULT nextval('containers_id_seq'::regclass);


--
-- Name: id; Type: DEFAULT; Schema: public; Owner: -
--

ALTER TABLE ONLY groups ALTER COLUMN id SET DEFAULT nextval('groups_id_seq'::regclass);


--
-- Name: id; Type: DEFAULT; Schema: public; Owner: -
--

ALTER TABLE ONLY humans ALTER COLUMN id SET DEFAULT nextval('humans_id_seq'::regclass);


--
-- Name: id; Type: DEFAULT; Schema: public; Owner: -
--

ALTER TABLE ONLY job_tasks ALTER COLUMN id SET DEFAULT nextval('job_tasks_id_seq'::regclass);


--
-- Name: id; Type: DEFAULT; Schema: public; Owner: -
--

ALTER TABLE ONLY jobs ALTER COLUMN id SET DEFAULT nextval('jobs_id_seq'::regclass);


--
-- Name: id; Type: DEFAULT; Schema: public; Owner: -
--

ALTER TABLE ONLY keep_disks ALTER COLUMN id SET DEFAULT nextval('keep_disks_id_seq'::regclass);


--
-- Name: id; Type: DEFAULT; Schema: public; Owner: -
--

ALTER TABLE ONLY keep_services ALTER COLUMN id SET DEFAULT nextval('keep_services_id_seq'::regclass);


--
-- Name: id; Type: DEFAULT; Schema: public; Owner: -
--

ALTER TABLE ONLY links ALTER COLUMN id SET DEFAULT nextval('links_id_seq'::regclass);


--
-- Name: id; Type: DEFAULT; Schema: public; Owner: -
--

ALTER TABLE ONLY logs ALTER COLUMN id SET DEFAULT nextval('logs_id_seq'::regclass);


--
-- Name: id; Type: DEFAULT; Schema: public; Owner: -
--

ALTER TABLE ONLY nodes ALTER COLUMN id SET DEFAULT nextval('nodes_id_seq'::regclass);


--
-- Name: id; Type: DEFAULT; Schema: public; Owner: -
--

ALTER TABLE ONLY pipeline_instances ALTER COLUMN id SET DEFAULT nextval('pipeline_instances_id_seq'::regclass);


--
-- Name: id; Type: DEFAULT; Schema: public; Owner: -
--

ALTER TABLE ONLY pipeline_templates ALTER COLUMN id SET DEFAULT nextval('pipeline_templates_id_seq'::regclass);


--
-- Name: id; Type: DEFAULT; Schema: public; Owner: -
--

ALTER TABLE ONLY repositories ALTER COLUMN id SET DEFAULT nextval('repositories_id_seq'::regclass);


--
-- Name: id; Type: DEFAULT; Schema: public; Owner: -
--

ALTER TABLE ONLY specimens ALTER COLUMN id SET DEFAULT nextval('specimens_id_seq'::regclass);


--
-- Name: id; Type: DEFAULT; Schema: public; Owner: -
--

ALTER TABLE ONLY traits ALTER COLUMN id SET DEFAULT nextval('traits_id_seq'::regclass);


--
-- Name: id; Type: DEFAULT; Schema: public; Owner: -
--

ALTER TABLE ONLY users ALTER COLUMN id SET DEFAULT nextval('users_id_seq'::regclass);


--
-- Name: id; Type: DEFAULT; Schema: public; Owner: -
--

ALTER TABLE ONLY virtual_machines ALTER COLUMN id SET DEFAULT nextval('virtual_machines_id_seq'::regclass);


--
-- Name: id; Type: DEFAULT; Schema: public; Owner: -
--

ALTER TABLE ONLY workflows ALTER COLUMN id SET DEFAULT nextval('workflows_id_seq'::regclass);


--
-- Name: api_client_authorizations_pkey; Type: CONSTRAINT; Schema: public; Owner: -; Tablespace: 
--

ALTER TABLE ONLY api_client_authorizations
    ADD CONSTRAINT api_client_authorizations_pkey PRIMARY KEY (id);


--
-- Name: api_clients_pkey; Type: CONSTRAINT; Schema: public; Owner: -; Tablespace: 
--

ALTER TABLE ONLY api_clients
    ADD CONSTRAINT api_clients_pkey PRIMARY KEY (id);


--
-- Name: authorized_keys_pkey; Type: CONSTRAINT; Schema: public; Owner: -; Tablespace: 
--

ALTER TABLE ONLY authorized_keys
    ADD CONSTRAINT authorized_keys_pkey PRIMARY KEY (id);


--
-- Name: collections_pkey; Type: CONSTRAINT; Schema: public; Owner: -; Tablespace: 
--

ALTER TABLE ONLY collections
    ADD CONSTRAINT collections_pkey PRIMARY KEY (id);


--
-- Name: commit_ancestors_pkey; Type: CONSTRAINT; Schema: public; Owner: -; Tablespace: 
--

ALTER TABLE ONLY commit_ancestors
    ADD CONSTRAINT commit_ancestors_pkey PRIMARY KEY (id);


--
-- Name: commits_pkey; Type: CONSTRAINT; Schema: public; Owner: -; Tablespace: 
--

ALTER TABLE ONLY commits
    ADD CONSTRAINT commits_pkey PRIMARY KEY (id);


--
-- Name: container_requests_pkey; Type: CONSTRAINT; Schema: public; Owner: -; Tablespace: 
--

ALTER TABLE ONLY container_requests
    ADD CONSTRAINT container_requests_pkey PRIMARY KEY (id);


--
-- Name: containers_pkey; Type: CONSTRAINT; Schema: public; Owner: -; Tablespace: 
--

ALTER TABLE ONLY containers
    ADD CONSTRAINT containers_pkey PRIMARY KEY (id);


--
-- Name: groups_pkey; Type: CONSTRAINT; Schema: public; Owner: -; Tablespace: 
--

ALTER TABLE ONLY groups
    ADD CONSTRAINT groups_pkey PRIMARY KEY (id);


--
-- Name: humans_pkey; Type: CONSTRAINT; Schema: public; Owner: -; Tablespace: 
--

ALTER TABLE ONLY humans
    ADD CONSTRAINT humans_pkey PRIMARY KEY (id);


--
-- Name: job_tasks_pkey; Type: CONSTRAINT; Schema: public; Owner: -; Tablespace: 
--

ALTER TABLE ONLY job_tasks
    ADD CONSTRAINT job_tasks_pkey PRIMARY KEY (id);


--
-- Name: jobs_pkey; Type: CONSTRAINT; Schema: public; Owner: -; Tablespace: 
--

ALTER TABLE ONLY jobs
    ADD CONSTRAINT jobs_pkey PRIMARY KEY (id);


--
-- Name: keep_disks_pkey; Type: CONSTRAINT; Schema: public; Owner: -; Tablespace: 
--

ALTER TABLE ONLY keep_disks
    ADD CONSTRAINT keep_disks_pkey PRIMARY KEY (id);


--
-- Name: keep_services_pkey; Type: CONSTRAINT; Schema: public; Owner: -; Tablespace: 
--

ALTER TABLE ONLY keep_services
    ADD CONSTRAINT keep_services_pkey PRIMARY KEY (id);


--
-- Name: links_pkey; Type: CONSTRAINT; Schema: public; Owner: -; Tablespace: 
--

ALTER TABLE ONLY links
    ADD CONSTRAINT links_pkey PRIMARY KEY (id);


--
-- Name: logs_pkey; Type: CONSTRAINT; Schema: public; Owner: -; Tablespace: 
--

ALTER TABLE ONLY logs
    ADD CONSTRAINT logs_pkey PRIMARY KEY (id);


--
-- Name: nodes_pkey; Type: CONSTRAINT; Schema: public; Owner: -; Tablespace: 
--

ALTER TABLE ONLY nodes
    ADD CONSTRAINT nodes_pkey PRIMARY KEY (id);


--
-- Name: pipeline_instances_pkey; Type: CONSTRAINT; Schema: public; Owner: -; Tablespace: 
--

ALTER TABLE ONLY pipeline_instances
    ADD CONSTRAINT pipeline_instances_pkey PRIMARY KEY (id);


--
-- Name: pipeline_templates_pkey; Type: CONSTRAINT; Schema: public; Owner: -; Tablespace: 
--

ALTER TABLE ONLY pipeline_templates
    ADD CONSTRAINT pipeline_templates_pkey PRIMARY KEY (id);


--
-- Name: repositories_pkey; Type: CONSTRAINT; Schema: public; Owner: -; Tablespace: 
--

ALTER TABLE ONLY repositories
    ADD CONSTRAINT repositories_pkey PRIMARY KEY (id);


--
-- Name: specimens_pkey; Type: CONSTRAINT; Schema: public; Owner: -; Tablespace: 
--

ALTER TABLE ONLY specimens
    ADD CONSTRAINT specimens_pkey PRIMARY KEY (id);


--
-- Name: traits_pkey; Type: CONSTRAINT; Schema: public; Owner: -; Tablespace: 
--

ALTER TABLE ONLY traits
    ADD CONSTRAINT traits_pkey PRIMARY KEY (id);


--
-- Name: users_pkey; Type: CONSTRAINT; Schema: public; Owner: -; Tablespace: 
--

ALTER TABLE ONLY users
    ADD CONSTRAINT users_pkey PRIMARY KEY (id);


--
-- Name: virtual_machines_pkey; Type: CONSTRAINT; Schema: public; Owner: -; Tablespace: 
--

ALTER TABLE ONLY virtual_machines
    ADD CONSTRAINT virtual_machines_pkey PRIMARY KEY (id);


--
-- Name: workflows_pkey; Type: CONSTRAINT; Schema: public; Owner: -; Tablespace: 
--

ALTER TABLE ONLY workflows
    ADD CONSTRAINT workflows_pkey PRIMARY KEY (id);


--
-- Name: api_client_authorizations_search_index; Type: INDEX; Schema: public; Owner: -; Tablespace: 
--

CREATE INDEX api_client_authorizations_search_index ON api_client_authorizations USING btree (api_token, created_by_ip_address, last_used_by_ip_address, default_owner_uuid, uuid);


--
-- Name: api_clients_search_index; Type: INDEX; Schema: public; Owner: -; Tablespace: 
--

CREATE INDEX api_clients_search_index ON api_clients USING btree (uuid, owner_uuid, modified_by_client_uuid, modified_by_user_uuid, name, url_prefix);


--
-- Name: authorized_keys_search_index; Type: INDEX; Schema: public; Owner: -; Tablespace: 
--

CREATE INDEX authorized_keys_search_index ON authorized_keys USING btree (uuid, owner_uuid, modified_by_client_uuid, modified_by_user_uuid, name, key_type, authorized_user_uuid);


--
-- Name: collections_full_text_search_idx; Type: INDEX; Schema: public; Owner: -; Tablespace: 
--

CREATE INDEX collections_full_text_search_idx ON collections USING gin (to_tsvector('english'::regconfig, (((((((((((((((((COALESCE(owner_uuid, ''::character varying))::text || ' '::text) || (COALESCE(modified_by_client_uuid, ''::character varying))::text) || ' '::text) || (COALESCE(modified_by_user_uuid, ''::character varying))::text) || ' '::text) || (COALESCE(portable_data_hash, ''::character varying))::text) || ' '::text) || (COALESCE(uuid, ''::character varying))::text) || ' '::text) || (COALESCE(name, ''::character varying))::text) || ' '::text) || (COALESCE(description, ''::character varying))::text) || ' '::text) || COALESCE(properties, ''::text)) || ' '::text) || (COALESCE(file_names, ''::character varying))::text)));


--
-- Name: collections_search_index; Type: INDEX; Schema: public; Owner: -; Tablespace: 
--

CREATE INDEX collections_search_index ON collections USING btree (owner_uuid, modified_by_client_uuid, modified_by_user_uuid, portable_data_hash, uuid, name);


--
-- Name: container_requests_full_text_search_idx; Type: INDEX; Schema: public; Owner: -; Tablespace: 
--

CREATE INDEX container_requests_full_text_search_idx ON container_requests USING gin (to_tsvector('english'::regconfig, (((((((((((((((((((((((((((((((((((((((((COALESCE(uuid, ''::character varying))::text || ' '::text) || (COALESCE(owner_uuid, ''::character varying))::text) || ' '::text) || (COALESCE(modified_by_client_uuid, ''::character varying))::text) || ' '::text) || (COALESCE(modified_by_user_uuid, ''::character varying))::text) || ' '::text) || (COALESCE(name, ''::character varying))::text) || ' '::text) || COALESCE(description, ''::text)) || ' '::text) || COALESCE(properties, ''::text)) || ' '::text) || (COALESCE(state, ''::character varying))::text) || ' '::text) || (COALESCE(requesting_container_uuid, ''::character varying))::text) || ' '::text) || (COALESCE(container_uuid, ''::character varying))::text) || ' '::text) || COALESCE(runtime_constraints, ''::text)) || ' '::text) || (COALESCE(container_image, ''::character varying))::text) || ' '::text) || COALESCE(environment, ''::text)) || ' '::text) || (COALESCE(cwd, ''::character varying))::text) || ' '::text) || COALESCE(command, ''::text)) || ' '::text) || (COALESCE(output_path, ''::character varying))::text) || ' '::text) || COALESCE(filters, ''::text)) || ' '::text) || COALESCE(scheduling_parameters, ''::text)) || ' '::text) || (COALESCE(output_uuid, ''::character varying))::text) || ' '::text) || (COALESCE(log_uuid, ''::character varying))::text) || ' '::text) || (COALESCE(output_name, ''::character varying))::text)));


--
-- Name: container_requests_search_index; Type: INDEX; Schema: public; Owner: -; Tablespace: 
--

CREATE INDEX container_requests_search_index ON container_requests USING btree (uuid, owner_uuid, modified_by_client_uuid, modified_by_user_uuid, name, state, requesting_container_uuid, container_uuid, container_image, cwd, output_path, output_uuid, log_uuid, output_name);


--
-- Name: containers_search_index; Type: INDEX; Schema: public; Owner: -; Tablespace: 
--

CREATE INDEX containers_search_index ON containers USING btree (uuid, owner_uuid, modified_by_client_uuid, modified_by_user_uuid, state, log, cwd, output_path, output, container_image, auth_uuid, locked_by_uuid);


--
-- Name: groups_full_text_search_idx; Type: INDEX; Schema: public; Owner: -; Tablespace: 
--

CREATE INDEX groups_full_text_search_idx ON groups USING gin (to_tsvector('english'::regconfig, (((((((((((((COALESCE(uuid, ''::character varying))::text || ' '::text) || (COALESCE(owner_uuid, ''::character varying))::text) || ' '::text) || (COALESCE(modified_by_client_uuid, ''::character varying))::text) || ' '::text) || (COALESCE(modified_by_user_uuid, ''::character varying))::text) || ' '::text) || (COALESCE(name, ''::character varying))::text) || ' '::text) || (COALESCE(description, ''::character varying))::text) || ' '::text) || (COALESCE(group_class, ''::character varying))::text)));


--
-- Name: groups_owner_uuid_name_unique; Type: INDEX; Schema: public; Owner: -; Tablespace: 
--

CREATE UNIQUE INDEX groups_owner_uuid_name_unique ON groups USING btree (owner_uuid, name);


--
-- Name: groups_search_index; Type: INDEX; Schema: public; Owner: -; Tablespace: 
--

CREATE INDEX groups_search_index ON groups USING btree (uuid, owner_uuid, modified_by_client_uuid, modified_by_user_uuid, name, group_class);


--
-- Name: humans_search_index; Type: INDEX; Schema: public; Owner: -; Tablespace: 
--

CREATE INDEX humans_search_index ON humans USING btree (uuid, owner_uuid, modified_by_client_uuid, modified_by_user_uuid);


--
-- Name: index_api_client_authorizations_on_api_client_id; Type: INDEX; Schema: public; Owner: -; Tablespace: 
--

CREATE INDEX index_api_client_authorizations_on_api_client_id ON api_client_authorizations USING btree (api_client_id);


--
-- Name: index_api_client_authorizations_on_api_token; Type: INDEX; Schema: public; Owner: -; Tablespace: 
--

CREATE UNIQUE INDEX index_api_client_authorizations_on_api_token ON api_client_authorizations USING btree (api_token);


--
-- Name: index_api_client_authorizations_on_expires_at; Type: INDEX; Schema: public; Owner: -; Tablespace: 
--

CREATE INDEX index_api_client_authorizations_on_expires_at ON api_client_authorizations USING btree (expires_at);


--
-- Name: index_api_client_authorizations_on_user_id; Type: INDEX; Schema: public; Owner: -; Tablespace: 
--

CREATE INDEX index_api_client_authorizations_on_user_id ON api_client_authorizations USING btree (user_id);


--
-- Name: index_api_client_authorizations_on_uuid; Type: INDEX; Schema: public; Owner: -; Tablespace: 
--

CREATE UNIQUE INDEX index_api_client_authorizations_on_uuid ON api_client_authorizations USING btree (uuid);


--
-- Name: index_api_clients_on_created_at; Type: INDEX; Schema: public; Owner: -; Tablespace: 
--

CREATE INDEX index_api_clients_on_created_at ON api_clients USING btree (created_at);


--
-- Name: index_api_clients_on_modified_at; Type: INDEX; Schema: public; Owner: -; Tablespace: 
--

CREATE INDEX index_api_clients_on_modified_at ON api_clients USING btree (modified_at);


--
-- Name: index_api_clients_on_owner_uuid; Type: INDEX; Schema: public; Owner: -; Tablespace: 
--

CREATE INDEX index_api_clients_on_owner_uuid ON api_clients USING btree (owner_uuid);


--
-- Name: index_api_clients_on_uuid; Type: INDEX; Schema: public; Owner: -; Tablespace: 
--

CREATE UNIQUE INDEX index_api_clients_on_uuid ON api_clients USING btree (uuid);


--
-- Name: index_authkeys_on_user_and_expires_at; Type: INDEX; Schema: public; Owner: -; Tablespace: 
--

CREATE INDEX index_authkeys_on_user_and_expires_at ON authorized_keys USING btree (authorized_user_uuid, expires_at);


--
-- Name: index_authorized_keys_on_owner_uuid; Type: INDEX; Schema: public; Owner: -; Tablespace: 
--

CREATE INDEX index_authorized_keys_on_owner_uuid ON authorized_keys USING btree (owner_uuid);


--
-- Name: index_authorized_keys_on_uuid; Type: INDEX; Schema: public; Owner: -; Tablespace: 
--

CREATE UNIQUE INDEX index_authorized_keys_on_uuid ON authorized_keys USING btree (uuid);


--
-- Name: index_collections_on_created_at; Type: INDEX; Schema: public; Owner: -; Tablespace: 
--

CREATE INDEX index_collections_on_created_at ON collections USING btree (created_at);


--
-- Name: index_collections_on_delete_at; Type: INDEX; Schema: public; Owner: -; Tablespace: 
--

CREATE INDEX index_collections_on_delete_at ON collections USING btree (delete_at);


--
-- Name: index_collections_on_is_trashed; Type: INDEX; Schema: public; Owner: -; Tablespace: 
--

CREATE INDEX index_collections_on_is_trashed ON collections USING btree (is_trashed);


--
-- Name: index_collections_on_modified_at; Type: INDEX; Schema: public; Owner: -; Tablespace: 
--

CREATE INDEX index_collections_on_modified_at ON collections USING btree (modified_at);


--
-- Name: index_collections_on_owner_uuid; Type: INDEX; Schema: public; Owner: -; Tablespace: 
--

CREATE INDEX index_collections_on_owner_uuid ON collections USING btree (owner_uuid);


--
-- Name: index_collections_on_owner_uuid_and_name; Type: INDEX; Schema: public; Owner: -; Tablespace: 
--

CREATE UNIQUE INDEX index_collections_on_owner_uuid_and_name ON collections USING btree (owner_uuid, name) WHERE (is_trashed = false);


--
-- Name: index_collections_on_portable_data_hash; Type: INDEX; Schema: public; Owner: -; Tablespace: 
--

CREATE INDEX index_collections_on_portable_data_hash ON collections USING btree (portable_data_hash);


--
-- Name: index_collections_on_trash_at; Type: INDEX; Schema: public; Owner: -; Tablespace: 
--

CREATE INDEX index_collections_on_trash_at ON collections USING btree (trash_at);


--
-- Name: index_collections_on_uuid; Type: INDEX; Schema: public; Owner: -; Tablespace: 
--

CREATE UNIQUE INDEX index_collections_on_uuid ON collections USING btree (uuid);


--
-- Name: index_commit_ancestors_on_descendant_and_ancestor; Type: INDEX; Schema: public; Owner: -; Tablespace: 
--

CREATE UNIQUE INDEX index_commit_ancestors_on_descendant_and_ancestor ON commit_ancestors USING btree (descendant, ancestor);


--
-- Name: index_commits_on_repository_name_and_sha1; Type: INDEX; Schema: public; Owner: -; Tablespace: 
--

CREATE UNIQUE INDEX index_commits_on_repository_name_and_sha1 ON commits USING btree (repository_name, sha1);


--
-- Name: index_container_requests_on_owner_uuid; Type: INDEX; Schema: public; Owner: -; Tablespace: 
--

CREATE INDEX index_container_requests_on_owner_uuid ON container_requests USING btree (owner_uuid);


--
-- Name: index_container_requests_on_uuid; Type: INDEX; Schema: public; Owner: -; Tablespace: 
--

CREATE UNIQUE INDEX index_container_requests_on_uuid ON container_requests USING btree (uuid);


--
-- Name: index_containers_on_owner_uuid; Type: INDEX; Schema: public; Owner: -; Tablespace: 
--

CREATE INDEX index_containers_on_owner_uuid ON containers USING btree (owner_uuid);


--
-- Name: index_containers_on_uuid; Type: INDEX; Schema: public; Owner: -; Tablespace: 
--

CREATE UNIQUE INDEX index_containers_on_uuid ON containers USING btree (uuid);


--
-- Name: index_groups_on_created_at; Type: INDEX; Schema: public; Owner: -; Tablespace: 
--

CREATE INDEX index_groups_on_created_at ON groups USING btree (created_at);


--
-- Name: index_groups_on_group_class; Type: INDEX; Schema: public; Owner: -; Tablespace: 
--

CREATE INDEX index_groups_on_group_class ON groups USING btree (group_class);


--
-- Name: index_groups_on_modified_at; Type: INDEX; Schema: public; Owner: -; Tablespace: 
--

CREATE INDEX index_groups_on_modified_at ON groups USING btree (modified_at);


--
-- Name: index_groups_on_owner_uuid; Type: INDEX; Schema: public; Owner: -; Tablespace: 
--

CREATE INDEX index_groups_on_owner_uuid ON groups USING btree (owner_uuid);


--
-- Name: index_groups_on_uuid; Type: INDEX; Schema: public; Owner: -; Tablespace: 
--

CREATE UNIQUE INDEX index_groups_on_uuid ON groups USING btree (uuid);


--
-- Name: index_humans_on_owner_uuid; Type: INDEX; Schema: public; Owner: -; Tablespace: 
--

CREATE INDEX index_humans_on_owner_uuid ON humans USING btree (owner_uuid);


--
-- Name: index_humans_on_uuid; Type: INDEX; Schema: public; Owner: -; Tablespace: 
--

CREATE UNIQUE INDEX index_humans_on_uuid ON humans USING btree (uuid);


--
-- Name: index_job_tasks_on_created_at; Type: INDEX; Schema: public; Owner: -; Tablespace: 
--

CREATE INDEX index_job_tasks_on_created_at ON job_tasks USING btree (created_at);


--
-- Name: index_job_tasks_on_job_uuid; Type: INDEX; Schema: public; Owner: -; Tablespace: 
--

CREATE INDEX index_job_tasks_on_job_uuid ON job_tasks USING btree (job_uuid);


--
-- Name: index_job_tasks_on_modified_at; Type: INDEX; Schema: public; Owner: -; Tablespace: 
--

CREATE INDEX index_job_tasks_on_modified_at ON job_tasks USING btree (modified_at);


--
-- Name: index_job_tasks_on_owner_uuid; Type: INDEX; Schema: public; Owner: -; Tablespace: 
--

CREATE INDEX index_job_tasks_on_owner_uuid ON job_tasks USING btree (owner_uuid);


--
-- Name: index_job_tasks_on_sequence; Type: INDEX; Schema: public; Owner: -; Tablespace: 
--

CREATE INDEX index_job_tasks_on_sequence ON job_tasks USING btree (sequence);


--
-- Name: index_job_tasks_on_success; Type: INDEX; Schema: public; Owner: -; Tablespace: 
--

CREATE INDEX index_job_tasks_on_success ON job_tasks USING btree (success);


--
-- Name: index_job_tasks_on_uuid; Type: INDEX; Schema: public; Owner: -; Tablespace: 
--

CREATE UNIQUE INDEX index_job_tasks_on_uuid ON job_tasks USING btree (uuid);


--
-- Name: index_jobs_on_created_at; Type: INDEX; Schema: public; Owner: -; Tablespace: 
--

CREATE INDEX index_jobs_on_created_at ON jobs USING btree (created_at);


--
-- Name: index_jobs_on_finished_at; Type: INDEX; Schema: public; Owner: -; Tablespace: 
--

CREATE INDEX index_jobs_on_finished_at ON jobs USING btree (finished_at);


--
-- Name: index_jobs_on_modified_at; Type: INDEX; Schema: public; Owner: -; Tablespace: 
--

CREATE INDEX index_jobs_on_modified_at ON jobs USING btree (modified_at);


--
-- Name: index_jobs_on_output; Type: INDEX; Schema: public; Owner: -; Tablespace: 
--

CREATE INDEX index_jobs_on_output ON jobs USING btree (output);


--
-- Name: index_jobs_on_owner_uuid; Type: INDEX; Schema: public; Owner: -; Tablespace: 
--

CREATE INDEX index_jobs_on_owner_uuid ON jobs USING btree (owner_uuid);


--
-- Name: index_jobs_on_script; Type: INDEX; Schema: public; Owner: -; Tablespace: 
--

CREATE INDEX index_jobs_on_script ON jobs USING btree (script);


--
-- Name: index_jobs_on_script_parameters_digest; Type: INDEX; Schema: public; Owner: -; Tablespace: 
--

CREATE INDEX index_jobs_on_script_parameters_digest ON jobs USING btree (script_parameters_digest);


--
-- Name: index_jobs_on_started_at; Type: INDEX; Schema: public; Owner: -; Tablespace: 
--

CREATE INDEX index_jobs_on_started_at ON jobs USING btree (started_at);


--
-- Name: index_jobs_on_submit_id; Type: INDEX; Schema: public; Owner: -; Tablespace: 
--

CREATE UNIQUE INDEX index_jobs_on_submit_id ON jobs USING btree (submit_id);


--
-- Name: index_jobs_on_uuid; Type: INDEX; Schema: public; Owner: -; Tablespace: 
--

CREATE UNIQUE INDEX index_jobs_on_uuid ON jobs USING btree (uuid);


--
-- Name: index_keep_disks_on_filesystem_uuid; Type: INDEX; Schema: public; Owner: -; Tablespace: 
--

CREATE INDEX index_keep_disks_on_filesystem_uuid ON keep_disks USING btree (filesystem_uuid);


--
-- Name: index_keep_disks_on_last_ping_at; Type: INDEX; Schema: public; Owner: -; Tablespace: 
--

CREATE INDEX index_keep_disks_on_last_ping_at ON keep_disks USING btree (last_ping_at);


--
-- Name: index_keep_disks_on_node_uuid; Type: INDEX; Schema: public; Owner: -; Tablespace: 
--

CREATE INDEX index_keep_disks_on_node_uuid ON keep_disks USING btree (node_uuid);


--
-- Name: index_keep_disks_on_owner_uuid; Type: INDEX; Schema: public; Owner: -; Tablespace: 
--

CREATE INDEX index_keep_disks_on_owner_uuid ON keep_disks USING btree (owner_uuid);


--
-- Name: index_keep_disks_on_uuid; Type: INDEX; Schema: public; Owner: -; Tablespace: 
--

CREATE UNIQUE INDEX index_keep_disks_on_uuid ON keep_disks USING btree (uuid);


--
-- Name: index_keep_services_on_owner_uuid; Type: INDEX; Schema: public; Owner: -; Tablespace: 
--

CREATE INDEX index_keep_services_on_owner_uuid ON keep_services USING btree (owner_uuid);


--
-- Name: index_keep_services_on_uuid; Type: INDEX; Schema: public; Owner: -; Tablespace: 
--

CREATE UNIQUE INDEX index_keep_services_on_uuid ON keep_services USING btree (uuid);


--
-- Name: index_links_on_created_at; Type: INDEX; Schema: public; Owner: -; Tablespace: 
--

CREATE INDEX index_links_on_created_at ON links USING btree (created_at);


--
-- Name: index_links_on_head_uuid; Type: INDEX; Schema: public; Owner: -; Tablespace: 
--

CREATE INDEX index_links_on_head_uuid ON links USING btree (head_uuid);


--
-- Name: index_links_on_modified_at; Type: INDEX; Schema: public; Owner: -; Tablespace: 
--

CREATE INDEX index_links_on_modified_at ON links USING btree (modified_at);


--
-- Name: index_links_on_owner_uuid; Type: INDEX; Schema: public; Owner: -; Tablespace: 
--

CREATE INDEX index_links_on_owner_uuid ON links USING btree (owner_uuid);


--
-- Name: index_links_on_tail_uuid; Type: INDEX; Schema: public; Owner: -; Tablespace: 
--

CREATE INDEX index_links_on_tail_uuid ON links USING btree (tail_uuid);


--
-- Name: index_links_on_uuid; Type: INDEX; Schema: public; Owner: -; Tablespace: 
--

CREATE UNIQUE INDEX index_links_on_uuid ON links USING btree (uuid);


--
-- Name: index_logs_on_created_at; Type: INDEX; Schema: public; Owner: -; Tablespace: 
--

CREATE INDEX index_logs_on_created_at ON logs USING btree (created_at);


--
-- Name: index_logs_on_event_at; Type: INDEX; Schema: public; Owner: -; Tablespace: 
--

CREATE INDEX index_logs_on_event_at ON logs USING btree (event_at);


--
-- Name: index_logs_on_event_type; Type: INDEX; Schema: public; Owner: -; Tablespace: 
--

CREATE INDEX index_logs_on_event_type ON logs USING btree (event_type);


--
-- Name: index_logs_on_modified_at; Type: INDEX; Schema: public; Owner: -; Tablespace: 
--

CREATE INDEX index_logs_on_modified_at ON logs USING btree (modified_at);


--
-- Name: index_logs_on_object_uuid; Type: INDEX; Schema: public; Owner: -; Tablespace: 
--

CREATE INDEX index_logs_on_object_uuid ON logs USING btree (object_uuid);


--
-- Name: index_logs_on_owner_uuid; Type: INDEX; Schema: public; Owner: -; Tablespace: 
--

CREATE INDEX index_logs_on_owner_uuid ON logs USING btree (owner_uuid);


--
-- Name: index_logs_on_summary; Type: INDEX; Schema: public; Owner: -; Tablespace: 
--

CREATE INDEX index_logs_on_summary ON logs USING btree (summary);


--
-- Name: index_logs_on_uuid; Type: INDEX; Schema: public; Owner: -; Tablespace: 
--

CREATE UNIQUE INDEX index_logs_on_uuid ON logs USING btree (uuid);


--
-- Name: index_nodes_on_created_at; Type: INDEX; Schema: public; Owner: -; Tablespace: 
--

CREATE INDEX index_nodes_on_created_at ON nodes USING btree (created_at);


--
-- Name: index_nodes_on_hostname; Type: INDEX; Schema: public; Owner: -; Tablespace: 
--

CREATE INDEX index_nodes_on_hostname ON nodes USING btree (hostname);


--
-- Name: index_nodes_on_modified_at; Type: INDEX; Schema: public; Owner: -; Tablespace: 
--

CREATE INDEX index_nodes_on_modified_at ON nodes USING btree (modified_at);


--
-- Name: index_nodes_on_owner_uuid; Type: INDEX; Schema: public; Owner: -; Tablespace: 
--

CREATE INDEX index_nodes_on_owner_uuid ON nodes USING btree (owner_uuid);


--
-- Name: index_nodes_on_slot_number; Type: INDEX; Schema: public; Owner: -; Tablespace: 
--

CREATE UNIQUE INDEX index_nodes_on_slot_number ON nodes USING btree (slot_number);


--
-- Name: index_nodes_on_uuid; Type: INDEX; Schema: public; Owner: -; Tablespace: 
--

CREATE UNIQUE INDEX index_nodes_on_uuid ON nodes USING btree (uuid);


--
-- Name: index_pipeline_instances_on_created_at; Type: INDEX; Schema: public; Owner: -; Tablespace: 
--

CREATE INDEX index_pipeline_instances_on_created_at ON pipeline_instances USING btree (created_at);


--
-- Name: index_pipeline_instances_on_modified_at; Type: INDEX; Schema: public; Owner: -; Tablespace: 
--

CREATE INDEX index_pipeline_instances_on_modified_at ON pipeline_instances USING btree (modified_at);


--
-- Name: index_pipeline_instances_on_owner_uuid; Type: INDEX; Schema: public; Owner: -; Tablespace: 
--

CREATE INDEX index_pipeline_instances_on_owner_uuid ON pipeline_instances USING btree (owner_uuid);


--
-- Name: index_pipeline_instances_on_uuid; Type: INDEX; Schema: public; Owner: -; Tablespace: 
--

CREATE UNIQUE INDEX index_pipeline_instances_on_uuid ON pipeline_instances USING btree (uuid);


--
-- Name: index_pipeline_templates_on_created_at; Type: INDEX; Schema: public; Owner: -; Tablespace: 
--

CREATE INDEX index_pipeline_templates_on_created_at ON pipeline_templates USING btree (created_at);


--
-- Name: index_pipeline_templates_on_modified_at; Type: INDEX; Schema: public; Owner: -; Tablespace: 
--

CREATE INDEX index_pipeline_templates_on_modified_at ON pipeline_templates USING btree (modified_at);


--
-- Name: index_pipeline_templates_on_owner_uuid; Type: INDEX; Schema: public; Owner: -; Tablespace: 
--

CREATE INDEX index_pipeline_templates_on_owner_uuid ON pipeline_templates USING btree (owner_uuid);


--
-- Name: index_pipeline_templates_on_uuid; Type: INDEX; Schema: public; Owner: -; Tablespace: 
--

CREATE UNIQUE INDEX index_pipeline_templates_on_uuid ON pipeline_templates USING btree (uuid);


--
-- Name: index_repositories_on_name; Type: INDEX; Schema: public; Owner: -; Tablespace: 
--

CREATE UNIQUE INDEX index_repositories_on_name ON repositories USING btree (name);


--
-- Name: index_repositories_on_owner_uuid; Type: INDEX; Schema: public; Owner: -; Tablespace: 
--

CREATE INDEX index_repositories_on_owner_uuid ON repositories USING btree (owner_uuid);


--
-- Name: index_repositories_on_uuid; Type: INDEX; Schema: public; Owner: -; Tablespace: 
--

CREATE UNIQUE INDEX index_repositories_on_uuid ON repositories USING btree (uuid);


--
-- Name: index_specimens_on_created_at; Type: INDEX; Schema: public; Owner: -; Tablespace: 
--

CREATE INDEX index_specimens_on_created_at ON specimens USING btree (created_at);


--
-- Name: index_specimens_on_modified_at; Type: INDEX; Schema: public; Owner: -; Tablespace: 
--

CREATE INDEX index_specimens_on_modified_at ON specimens USING btree (modified_at);


--
-- Name: index_specimens_on_owner_uuid; Type: INDEX; Schema: public; Owner: -; Tablespace: 
--

CREATE INDEX index_specimens_on_owner_uuid ON specimens USING btree (owner_uuid);


--
-- Name: index_specimens_on_uuid; Type: INDEX; Schema: public; Owner: -; Tablespace: 
--

CREATE UNIQUE INDEX index_specimens_on_uuid ON specimens USING btree (uuid);


--
-- Name: index_traits_on_name; Type: INDEX; Schema: public; Owner: -; Tablespace: 
--

CREATE INDEX index_traits_on_name ON traits USING btree (name);


--
-- Name: index_traits_on_owner_uuid; Type: INDEX; Schema: public; Owner: -; Tablespace: 
--

CREATE INDEX index_traits_on_owner_uuid ON traits USING btree (owner_uuid);


--
-- Name: index_traits_on_uuid; Type: INDEX; Schema: public; Owner: -; Tablespace: 
--

CREATE UNIQUE INDEX index_traits_on_uuid ON traits USING btree (uuid);


--
-- Name: index_users_on_created_at; Type: INDEX; Schema: public; Owner: -; Tablespace: 
--

CREATE INDEX index_users_on_created_at ON users USING btree (created_at);


--
-- Name: index_users_on_modified_at; Type: INDEX; Schema: public; Owner: -; Tablespace: 
--

CREATE INDEX index_users_on_modified_at ON users USING btree (modified_at);


--
-- Name: index_users_on_owner_uuid; Type: INDEX; Schema: public; Owner: -; Tablespace: 
--

CREATE INDEX index_users_on_owner_uuid ON users USING btree (owner_uuid);


--
-- Name: index_users_on_username; Type: INDEX; Schema: public; Owner: -; Tablespace: 
--

CREATE UNIQUE INDEX index_users_on_username ON users USING btree (username);


--
-- Name: index_users_on_uuid; Type: INDEX; Schema: public; Owner: -; Tablespace: 
--

CREATE UNIQUE INDEX index_users_on_uuid ON users USING btree (uuid);


--
-- Name: index_virtual_machines_on_hostname; Type: INDEX; Schema: public; Owner: -; Tablespace: 
--

CREATE INDEX index_virtual_machines_on_hostname ON virtual_machines USING btree (hostname);


--
-- Name: index_virtual_machines_on_owner_uuid; Type: INDEX; Schema: public; Owner: -; Tablespace: 
--

CREATE INDEX index_virtual_machines_on_owner_uuid ON virtual_machines USING btree (owner_uuid);


--
-- Name: index_virtual_machines_on_uuid; Type: INDEX; Schema: public; Owner: -; Tablespace: 
--

CREATE UNIQUE INDEX index_virtual_machines_on_uuid ON virtual_machines USING btree (uuid);


--
-- Name: index_workflows_on_owner_uuid; Type: INDEX; Schema: public; Owner: -; Tablespace: 
--

CREATE INDEX index_workflows_on_owner_uuid ON workflows USING btree (owner_uuid);


--
-- Name: index_workflows_on_uuid; Type: INDEX; Schema: public; Owner: -; Tablespace: 
--

CREATE UNIQUE INDEX index_workflows_on_uuid ON workflows USING btree (uuid);


--
-- Name: job_tasks_search_index; Type: INDEX; Schema: public; Owner: -; Tablespace: 
--

CREATE INDEX job_tasks_search_index ON job_tasks USING btree (uuid, owner_uuid, modified_by_client_uuid, modified_by_user_uuid, job_uuid, created_by_job_task_uuid);


--
-- Name: jobs_full_text_search_idx; Type: INDEX; Schema: public; Owner: -; Tablespace: 
--

CREATE INDEX jobs_full_text_search_idx ON jobs USING gin (to_tsvector('english'::regconfig, (((((((((((((((((((((((((((((((((((((((((((COALESCE(uuid, ''::character varying))::text || ' '::text) || (COALESCE(owner_uuid, ''::character varying))::text) || ' '::text) || (COALESCE(modified_by_client_uuid, ''::character varying))::text) || ' '::text) || (COALESCE(modified_by_user_uuid, ''::character varying))::text) || ' '::text) || (COALESCE(submit_id, ''::character varying))::text) || ' '::text) || (COALESCE(script, ''::character varying))::text) || ' '::text) || (COALESCE(script_version, ''::character varying))::text) || ' '::text) || COALESCE(script_parameters, ''::text)) || ' '::text) || (COALESCE(cancelled_by_client_uuid, ''::character varying))::text) || ' '::text) || (COALESCE(cancelled_by_user_uuid, ''::character varying))::text) || ' '::text) || (COALESCE(output, ''::character varying))::text) || ' '::text) || (COALESCE(is_locked_by_uuid, ''::character varying))::text) || ' '::text) || (COALESCE(log, ''::character varying))::text) || ' '::text) || COALESCE(tasks_summary, ''::text)) || ' '::text) || COALESCE(runtime_constraints, ''::text)) || ' '::text) || (COALESCE(repository, ''::character varying))::text) || ' '::text) || (COALESCE(supplied_script_version, ''::character varying))::text) || ' '::text) || (COALESCE(docker_image_locator, ''::character varying))::text) || ' '::text) || (COALESCE(description, ''::character varying))::text) || ' '::text) || (COALESCE(state, ''::character varying))::text) || ' '::text) || (COALESCE(arvados_sdk_version, ''::character varying))::text) || ' '::text) || COALESCE(components, ''::text))));


--
-- Name: jobs_search_index; Type: INDEX; Schema: public; Owner: -; Tablespace: 
--

CREATE INDEX jobs_search_index ON jobs USING btree (uuid, owner_uuid, modified_by_client_uuid, modified_by_user_uuid, submit_id, script, script_version, cancelled_by_client_uuid, cancelled_by_user_uuid, output, is_locked_by_uuid, log, repository, supplied_script_version, docker_image_locator, state, arvados_sdk_version);


--
-- Name: keep_disks_search_index; Type: INDEX; Schema: public; Owner: -; Tablespace: 
--

CREATE INDEX keep_disks_search_index ON keep_disks USING btree (uuid, owner_uuid, modified_by_client_uuid, modified_by_user_uuid, ping_secret, node_uuid, filesystem_uuid, keep_service_uuid);


--
-- Name: keep_services_search_index; Type: INDEX; Schema: public; Owner: -; Tablespace: 
--

CREATE INDEX keep_services_search_index ON keep_services USING btree (uuid, owner_uuid, modified_by_client_uuid, modified_by_user_uuid, service_host, service_type);


--
-- Name: links_search_index; Type: INDEX; Schema: public; Owner: -; Tablespace: 
--

CREATE INDEX links_search_index ON links USING btree (uuid, owner_uuid, modified_by_client_uuid, modified_by_user_uuid, tail_uuid, link_class, name, head_uuid);


--
-- Name: links_tail_name_unique_if_link_class_name; Type: INDEX; Schema: public; Owner: -; Tablespace: 
--

CREATE UNIQUE INDEX links_tail_name_unique_if_link_class_name ON links USING btree (tail_uuid, name) WHERE ((link_class)::text = 'name'::text);


--
-- Name: logs_search_index; Type: INDEX; Schema: public; Owner: -; Tablespace: 
--

CREATE INDEX logs_search_index ON logs USING btree (uuid, owner_uuid, modified_by_client_uuid, modified_by_user_uuid, object_uuid, event_type, object_owner_uuid);


--
-- Name: nodes_search_index; Type: INDEX; Schema: public; Owner: -; Tablespace: 
--

CREATE INDEX nodes_search_index ON nodes USING btree (uuid, owner_uuid, modified_by_client_uuid, modified_by_user_uuid, hostname, domain, ip_address, job_uuid);


--
-- Name: pipeline_instances_full_text_search_idx; Type: INDEX; Schema: public; Owner: -; Tablespace: 
--

CREATE INDEX pipeline_instances_full_text_search_idx ON pipeline_instances USING gin (to_tsvector('english'::regconfig, (((((((((((((((((((((COALESCE(uuid, ''::character varying))::text || ' '::text) || (COALESCE(owner_uuid, ''::character varying))::text) || ' '::text) || (COALESCE(modified_by_client_uuid, ''::character varying))::text) || ' '::text) || (COALESCE(modified_by_user_uuid, ''::character varying))::text) || ' '::text) || (COALESCE(pipeline_template_uuid, ''::character varying))::text) || ' '::text) || (COALESCE(name, ''::character varying))::text) || ' '::text) || COALESCE(components, ''::text)) || ' '::text) || COALESCE(properties, ''::text)) || ' '::text) || (COALESCE(state, ''::character varying))::text) || ' '::text) || COALESCE(components_summary, ''::text)) || ' '::text) || (COALESCE(description, ''::character varying))::text)));


--
-- Name: pipeline_instances_search_index; Type: INDEX; Schema: public; Owner: -; Tablespace: 
--

CREATE INDEX pipeline_instances_search_index ON pipeline_instances USING btree (uuid, owner_uuid, modified_by_client_uuid, modified_by_user_uuid, pipeline_template_uuid, name, state);


--
-- Name: pipeline_template_owner_uuid_name_unique; Type: INDEX; Schema: public; Owner: -; Tablespace: 
--

CREATE UNIQUE INDEX pipeline_template_owner_uuid_name_unique ON pipeline_templates USING btree (owner_uuid, name);


--
-- Name: pipeline_templates_full_text_search_idx; Type: INDEX; Schema: public; Owner: -; Tablespace: 
--

CREATE INDEX pipeline_templates_full_text_search_idx ON pipeline_templates USING gin (to_tsvector('english'::regconfig, (((((((((((((COALESCE(uuid, ''::character varying))::text || ' '::text) || (COALESCE(owner_uuid, ''::character varying))::text) || ' '::text) || (COALESCE(modified_by_client_uuid, ''::character varying))::text) || ' '::text) || (COALESCE(modified_by_user_uuid, ''::character varying))::text) || ' '::text) || (COALESCE(name, ''::character varying))::text) || ' '::text) || COALESCE(components, ''::text)) || ' '::text) || (COALESCE(description, ''::character varying))::text)));


--
-- Name: pipeline_templates_search_index; Type: INDEX; Schema: public; Owner: -; Tablespace: 
--

CREATE INDEX pipeline_templates_search_index ON pipeline_templates USING btree (uuid, owner_uuid, modified_by_client_uuid, modified_by_user_uuid, name);


--
-- Name: repositories_search_index; Type: INDEX; Schema: public; Owner: -; Tablespace: 
--

CREATE INDEX repositories_search_index ON repositories USING btree (uuid, owner_uuid, modified_by_client_uuid, modified_by_user_uuid, name);


--
-- Name: specimens_search_index; Type: INDEX; Schema: public; Owner: -; Tablespace: 
--

CREATE INDEX specimens_search_index ON specimens USING btree (uuid, owner_uuid, modified_by_client_uuid, modified_by_user_uuid, material);


--
-- Name: traits_search_index; Type: INDEX; Schema: public; Owner: -; Tablespace: 
--

CREATE INDEX traits_search_index ON traits USING btree (uuid, owner_uuid, modified_by_client_uuid, modified_by_user_uuid, name);


--
-- Name: unique_schema_migrations; Type: INDEX; Schema: public; Owner: -; Tablespace: 
--

CREATE UNIQUE INDEX unique_schema_migrations ON schema_migrations USING btree (version);


--
-- Name: users_search_index; Type: INDEX; Schema: public; Owner: -; Tablespace: 
--

CREATE INDEX users_search_index ON users USING btree (uuid, owner_uuid, modified_by_client_uuid, modified_by_user_uuid, email, first_name, last_name, identity_url, default_owner_uuid, username);


--
-- Name: virtual_machines_search_index; Type: INDEX; Schema: public; Owner: -; Tablespace: 
--

CREATE INDEX virtual_machines_search_index ON virtual_machines USING btree (uuid, owner_uuid, modified_by_client_uuid, modified_by_user_uuid, hostname);


--
-- Name: workflows_full_text_search_idx; Type: INDEX; Schema: public; Owner: -; Tablespace: 
--

CREATE INDEX workflows_full_text_search_idx ON workflows USING gin (to_tsvector('english'::regconfig, (((((((((((COALESCE(uuid, ''::character varying))::text || ' '::text) || (COALESCE(owner_uuid, ''::character varying))::text) || ' '::text) || (COALESCE(modified_by_client_uuid, ''::character varying))::text) || ' '::text) || (COALESCE(modified_by_user_uuid, ''::character varying))::text) || ' '::text) || (COALESCE(name, ''::character varying))::text) || ' '::text) || COALESCE(description, ''::text))));


--
-- Name: workflows_search_idx; Type: INDEX; Schema: public; Owner: -; Tablespace: 
--

CREATE INDEX workflows_search_idx ON workflows USING btree (uuid, owner_uuid, modified_by_client_uuid, modified_by_user_uuid, name);


--
-- PostgreSQL database dump complete
--

SET search_path TO "$user",public;

INSERT INTO schema_migrations (version) VALUES ('20121016005009');

INSERT INTO schema_migrations (version) VALUES ('20130105203021');

INSERT INTO schema_migrations (version) VALUES ('20130105224358');

INSERT INTO schema_migrations (version) VALUES ('20130105224618');

INSERT INTO schema_migrations (version) VALUES ('20130107181109');

INSERT INTO schema_migrations (version) VALUES ('20130107212832');

INSERT INTO schema_migrations (version) VALUES ('20130109175700');

INSERT INTO schema_migrations (version) VALUES ('20130109220548');

INSERT INTO schema_migrations (version) VALUES ('20130113214204');

INSERT INTO schema_migrations (version) VALUES ('20130116024233');

INSERT INTO schema_migrations (version) VALUES ('20130116215213');

INSERT INTO schema_migrations (version) VALUES ('20130118002239');

INSERT INTO schema_migrations (version) VALUES ('20130122020042');

INSERT INTO schema_migrations (version) VALUES ('20130122201442');

INSERT INTO schema_migrations (version) VALUES ('20130122221616');

INSERT INTO schema_migrations (version) VALUES ('20130123174514');

INSERT INTO schema_migrations (version) VALUES ('20130123180224');

INSERT INTO schema_migrations (version) VALUES ('20130123180228');

INSERT INTO schema_migrations (version) VALUES ('20130125220425');

INSERT INTO schema_migrations (version) VALUES ('20130128202518');

INSERT INTO schema_migrations (version) VALUES ('20130128231343');

INSERT INTO schema_migrations (version) VALUES ('20130130205749');

INSERT INTO schema_migrations (version) VALUES ('20130203104818');

INSERT INTO schema_migrations (version) VALUES ('20130203104824');

INSERT INTO schema_migrations (version) VALUES ('20130203115329');

INSERT INTO schema_migrations (version) VALUES ('20130207195855');

INSERT INTO schema_migrations (version) VALUES ('20130218181504');

INSERT INTO schema_migrations (version) VALUES ('20130226170000');

INSERT INTO schema_migrations (version) VALUES ('20130313175417');

INSERT INTO schema_migrations (version) VALUES ('20130315155820');

INSERT INTO schema_migrations (version) VALUES ('20130315183626');

INSERT INTO schema_migrations (version) VALUES ('20130315213205');

INSERT INTO schema_migrations (version) VALUES ('20130318002138');

INSERT INTO schema_migrations (version) VALUES ('20130319165853');

INSERT INTO schema_migrations (version) VALUES ('20130319180730');

INSERT INTO schema_migrations (version) VALUES ('20130319194637');

INSERT INTO schema_migrations (version) VALUES ('20130319201431');

INSERT INTO schema_migrations (version) VALUES ('20130319235957');

INSERT INTO schema_migrations (version) VALUES ('20130320000107');

INSERT INTO schema_migrations (version) VALUES ('20130326173804');

INSERT INTO schema_migrations (version) VALUES ('20130326182917');

INSERT INTO schema_migrations (version) VALUES ('20130415020241');

INSERT INTO schema_migrations (version) VALUES ('20130425024459');

INSERT INTO schema_migrations (version) VALUES ('20130425214427');

INSERT INTO schema_migrations (version) VALUES ('20130523060112');

INSERT INTO schema_migrations (version) VALUES ('20130523060213');

INSERT INTO schema_migrations (version) VALUES ('20130524042319');

INSERT INTO schema_migrations (version) VALUES ('20130528134100');

INSERT INTO schema_migrations (version) VALUES ('20130606183519');

INSERT INTO schema_migrations (version) VALUES ('20130608053730');

INSERT INTO schema_migrations (version) VALUES ('20130610202538');

INSERT INTO schema_migrations (version) VALUES ('20130611163736');

INSERT INTO schema_migrations (version) VALUES ('20130612042554');

INSERT INTO schema_migrations (version) VALUES ('20130617150007');

INSERT INTO schema_migrations (version) VALUES ('20130626002829');

INSERT INTO schema_migrations (version) VALUES ('20130626022810');

INSERT INTO schema_migrations (version) VALUES ('20130627154537');

INSERT INTO schema_migrations (version) VALUES ('20130627184333');

INSERT INTO schema_migrations (version) VALUES ('20130708163414');

INSERT INTO schema_migrations (version) VALUES ('20130708182912');

INSERT INTO schema_migrations (version) VALUES ('20130708185153');

INSERT INTO schema_migrations (version) VALUES ('20130724153034');

INSERT INTO schema_migrations (version) VALUES ('20131007180607');

INSERT INTO schema_migrations (version) VALUES ('20140117231056');

INSERT INTO schema_migrations (version) VALUES ('20140124222114');

INSERT INTO schema_migrations (version) VALUES ('20140129184311');

INSERT INTO schema_migrations (version) VALUES ('20140317135600');

INSERT INTO schema_migrations (version) VALUES ('20140319160547');

INSERT INTO schema_migrations (version) VALUES ('20140321191343');

INSERT INTO schema_migrations (version) VALUES ('20140324024606');

INSERT INTO schema_migrations (version) VALUES ('20140325175653');

INSERT INTO schema_migrations (version) VALUES ('20140402001908');

INSERT INTO schema_migrations (version) VALUES ('20140407184311');

INSERT INTO schema_migrations (version) VALUES ('20140421140924');

INSERT INTO schema_migrations (version) VALUES ('20140421151939');

INSERT INTO schema_migrations (version) VALUES ('20140421151940');

INSERT INTO schema_migrations (version) VALUES ('20140422011506');

INSERT INTO schema_migrations (version) VALUES ('20140423132913');

INSERT INTO schema_migrations (version) VALUES ('20140423133559');

INSERT INTO schema_migrations (version) VALUES ('20140501165548');

INSERT INTO schema_migrations (version) VALUES ('20140519205916');

INSERT INTO schema_migrations (version) VALUES ('20140527152921');

INSERT INTO schema_migrations (version) VALUES ('20140530200539');

INSERT INTO schema_migrations (version) VALUES ('20140601022548');

INSERT INTO schema_migrations (version) VALUES ('20140602143352');

INSERT INTO schema_migrations (version) VALUES ('20140607150616');

INSERT INTO schema_migrations (version) VALUES ('20140611173003');

INSERT INTO schema_migrations (version) VALUES ('20140627210837');

INSERT INTO schema_migrations (version) VALUES ('20140709172343');

INSERT INTO schema_migrations (version) VALUES ('20140714184006');

INSERT INTO schema_migrations (version) VALUES ('20140811184643');

INSERT INTO schema_migrations (version) VALUES ('20140817035914');

INSERT INTO schema_migrations (version) VALUES ('20140818125735');

INSERT INTO schema_migrations (version) VALUES ('20140826180337');

INSERT INTO schema_migrations (version) VALUES ('20140828141043');

INSERT INTO schema_migrations (version) VALUES ('20140909183946');

INSERT INTO schema_migrations (version) VALUES ('20140911221252');

INSERT INTO schema_migrations (version) VALUES ('20140918141529');

INSERT INTO schema_migrations (version) VALUES ('20140918153541');

INSERT INTO schema_migrations (version) VALUES ('20140918153705');

INSERT INTO schema_migrations (version) VALUES ('20140924091559');

INSERT INTO schema_migrations (version) VALUES ('20141111133038');

INSERT INTO schema_migrations (version) VALUES ('20141208164553');

INSERT INTO schema_migrations (version) VALUES ('20141208174553');

INSERT INTO schema_migrations (version) VALUES ('20141208174653');

INSERT INTO schema_migrations (version) VALUES ('20141208185217');

INSERT INTO schema_migrations (version) VALUES ('20150122175935');

INSERT INTO schema_migrations (version) VALUES ('20150123142953');

INSERT INTO schema_migrations (version) VALUES ('20150203180223');

INSERT INTO schema_migrations (version) VALUES ('20150206210804');

INSERT INTO schema_migrations (version) VALUES ('20150206230342');

INSERT INTO schema_migrations (version) VALUES ('20150216193428');

INSERT INTO schema_migrations (version) VALUES ('20150303210106');

INSERT INTO schema_migrations (version) VALUES ('20150312151136');

INSERT INTO schema_migrations (version) VALUES ('20150317132720');

INSERT INTO schema_migrations (version) VALUES ('20150324152204');

INSERT INTO schema_migrations (version) VALUES ('20150423145759');

INSERT INTO schema_migrations (version) VALUES ('20150512193020');

INSERT INTO schema_migrations (version) VALUES ('20150526180251');

INSERT INTO schema_migrations (version) VALUES ('20151202151426');

INSERT INTO schema_migrations (version) VALUES ('20151215134304');

INSERT INTO schema_migrations (version) VALUES ('20151229214707');

INSERT INTO schema_migrations (version) VALUES ('20160208210629');

INSERT INTO schema_migrations (version) VALUES ('20160209155729');

INSERT INTO schema_migrations (version) VALUES ('20160324144017');

INSERT INTO schema_migrations (version) VALUES ('20160506175108');

INSERT INTO schema_migrations (version) VALUES ('20160509143250');

INSERT INTO schema_migrations (version) VALUES ('20160808151559');

INSERT INTO schema_migrations (version) VALUES ('20160819195557');

INSERT INTO schema_migrations (version) VALUES ('20160819195725');

INSERT INTO schema_migrations (version) VALUES ('20160901210110');

INSERT INTO schema_migrations (version) VALUES ('20160909181442');

INSERT INTO schema_migrations (version) VALUES ('20160926194129');

INSERT INTO schema_migrations (version) VALUES ('20161019171346');

INSERT INTO schema_migrations (version) VALUES ('20161111143147');

INSERT INTO schema_migrations (version) VALUES ('20161115171221');

INSERT INTO schema_migrations (version) VALUES ('20161115174218');

INSERT INTO schema_migrations (version) VALUES ('20161213172944');

INSERT INTO schema_migrations (version) VALUES ('20161222153434');

INSERT INTO schema_migrations (version) VALUES ('20161223090712');

INSERT INTO schema_migrations (version) VALUES ('20170102153111');

INSERT INTO schema_migrations (version) VALUES ('20170105160301');

INSERT INTO schema_migrations (version) VALUES ('20170105160302');

INSERT INTO schema_migrations (version) VALUES ('20170216170823');

INSERT INTO schema_migrations (version) VALUES ('20170301225558');

<<<<<<< HEAD
INSERT INTO schema_migrations (version) VALUES ('20170319063406');
=======
INSERT INTO schema_migrations (version) VALUES ('20170328215436');

INSERT INTO schema_migrations (version) VALUES ('20170330012505');
>>>>>>> 909313b2
<|MERGE_RESOLUTION|>--- conflicted
+++ resolved
@@ -2752,10 +2752,8 @@
 
 INSERT INTO schema_migrations (version) VALUES ('20170301225558');
 
-<<<<<<< HEAD
 INSERT INTO schema_migrations (version) VALUES ('20170319063406');
-=======
+
 INSERT INTO schema_migrations (version) VALUES ('20170328215436');
 
-INSERT INTO schema_migrations (version) VALUES ('20170330012505');
->>>>>>> 909313b2
+INSERT INTO schema_migrations (version) VALUES ('20170330012505');