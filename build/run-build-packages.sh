#!/bin/bash

. `dirname "$(readlink -f "$0")"`/run-library.sh
. `dirname "$(readlink -f "$0")"`/libcloud-pin

read -rd "\000" helpmessage <<EOF
$(basename $0): Build Arvados packages

Syntax:
        WORKSPACE=/path/to/arvados $(basename $0) [options]

Options:

--build-bundle-packages  (default: false)
    Build api server and workbench packages with vendor/bundle included
--debug
    Output debug information (default: false)
--target <target>
    Distribution to build packages for (default: debian8)
--only-build <package>
    Build only a specific package (or $ONLY_BUILD from environment)
--command
    Build command to execute (defaults to the run command defined in the
    Docker image)

WORKSPACE=path         Path to the Arvados source tree to build packages from

EOF

EXITCODE=0
DEBUG=${ARVADOS_DEBUG:-0}
TARGET=debian8
COMMAND=

PARSEDOPTS=$(getopt --name "$0" --longoptions \
    help,build-bundle-packages,debug,target:,only-build: \
    -- "" "$@")
if [ $? -ne 0 ]; then
    exit 1
fi

eval set -- "$PARSEDOPTS"
while [ $# -gt 0 ]; do
    case "$1" in
        --help)
            echo >&2 "$helpmessage"
            echo >&2
            exit 1
            ;;
        --target)
            TARGET="$2"; shift
            ;;
        --only-build)
            ONLY_BUILD="$2"; shift
            ;;
        --debug)
            DEBUG=1
            ;;
        --command)
            COMMAND="$2"; shift
            ;;
        --)
            if [ $# -gt 1 ]; then
                echo >&2 "$0: unrecognized argument '$2'. Try: $0 --help"
                exit 1
            fi
            ;;
    esac
    shift
done

if [[ "$COMMAND" != "" ]]; then
  COMMAND="/usr/local/rvm/bin/rvm-exec default bash /jenkins/$COMMAND --target $TARGET"
fi

STDOUT_IF_DEBUG=/dev/null
STDERR_IF_DEBUG=/dev/null
DASHQ_UNLESS_DEBUG=-q
if [[ "$DEBUG" != 0 ]]; then
    STDOUT_IF_DEBUG=/dev/stdout
    STDERR_IF_DEBUG=/dev/stderr
    DASHQ_UNLESS_DEBUG=
fi

declare -a PYTHON_BACKPORTS PYTHON3_BACKPORTS

PYTHON2_VERSION=2.7
PYTHON3_VERSION=$(python3 -c 'import sys; print("{v.major}.{v.minor}".format(v=sys.version_info))')

## These defaults are suitable for any Debian-based distribution.
# You can customize them as needed in distro sections below.
PYTHON2_PACKAGE=python$PYTHON2_VERSION
PYTHON2_PKG_PREFIX=python
PYTHON2_PREFIX=/usr
PYTHON2_INSTALL_LIB=lib/python$PYTHON2_VERSION/dist-packages

PYTHON3_PACKAGE=python$PYTHON3_VERSION
PYTHON3_PKG_PREFIX=python3
PYTHON3_PREFIX=/usr
PYTHON3_INSTALL_LIB=lib/python$PYTHON3_VERSION/dist-packages
## End Debian Python defaults.

case "$TARGET" in
<<<<<<< HEAD
    debian7)
        FORMAT=deb
        PYTHON_BACKPORTS=(python-gflags==2.0 google-api-python-client==1.4.2 \
            oauth2client==1.5.2 pyasn1==0.1.7 pyasn1-modules==0.0.5 \
            rsa uritemplate httplib2 ws4py pykka six \
            ciso8601 pycrypto backports.ssl_match_hostname 'llfuse>=1.0' \
            'pycurl<7.21.5' contextlib2 pyyaml 'rdflib>=4.2.0' \
            shellescape mistune typing avro ruamel.ordereddict
            cachecontrol requests 'pathlib2>=2.1.0')
        PYTHON3_BACKPORTS=(docker-py==1.7.2 six requests websocket-client==0.37.0)
        ;;
=======
>>>>>>> 0d6b95b2
    debian8)
        FORMAT=deb
        PYTHON_BACKPORTS=(python-gflags==2.0 google-api-python-client==1.4.2 \
            oauth2client==1.5.2 pyasn1==0.1.7 pyasn1-modules==0.0.5 \
            rsa uritemplate httplib2 ws4py pykka six \
            ciso8601 pycrypto backports.ssl_match_hostname 'llfuse>=1.0' \
            'pycurl<7.21.5' pyyaml 'rdflib>=4.2.0' \
            shellescape mistune typing avro ruamel.ordereddict
            cachecontrol 'pathlib2>=2.1.0')
        PYTHON3_BACKPORTS=(docker-py==1.7.2 six requests websocket-client==0.37.0)
        ;;
    ubuntu1204)
        FORMAT=deb
        PYTHON_BACKPORTS=(python-gflags==2.0 google-api-python-client==1.4.2 \
            oauth2client==1.5.2 pyasn1==0.1.7 pyasn1-modules==0.0.5 \
            rsa uritemplate httplib2 ws4py pykka six \
            ciso8601 pycrypto backports.ssl_match_hostname 'llfuse>=1.0' \
            contextlib2 'pycurl<7.21.5' pyyaml 'rdflib>=4.2.0' \
            shellescape mistune typing avro isodate ruamel.ordereddict
            cachecontrol requests 'pathlib2>=2.1.0')
        PYTHON3_BACKPORTS=(docker-py==1.7.2 six requests websocket-client==0.37.0)
        ;;
    ubuntu1404)
        FORMAT=deb
        PYTHON_BACKPORTS=(pyasn1==0.1.7 pyasn1-modules==0.0.5 'llfuse>=1.0' ciso8601 \
            google-api-python-client==1.4.2 six uritemplate oauth2client==1.5.2 httplib2 \
            rsa 'pycurl<7.21.5' backports.ssl_match_hostname pyyaml 'rdflib>=4.2.0' \
            shellescape mistune typing avro ruamel.ordereddict
            cachecontrol 'pathlib2>=2.1.0')
        PYTHON3_BACKPORTS=(docker-py==1.7.2 requests websocket-client==0.37.0)
        ;;
    centos6)
        FORMAT=rpm
        PYTHON2_PACKAGE=$(rpm -qf "$(which python$PYTHON2_VERSION)" --queryformat '%{NAME}\n')
        PYTHON2_PKG_PREFIX=$PYTHON2_PACKAGE
        PYTHON2_PREFIX=/opt/rh/python27/root/usr
        PYTHON2_INSTALL_LIB=lib/python$PYTHON2_VERSION/site-packages
        PYTHON3_PACKAGE=$(rpm -qf "$(which python$PYTHON3_VERSION)" --queryformat '%{NAME}\n')
        PYTHON3_PKG_PREFIX=$PYTHON3_PACKAGE
        PYTHON3_PREFIX=/opt/rh/python33/root/usr
        PYTHON3_INSTALL_LIB=lib/python$PYTHON3_VERSION/site-packages
        PYTHON_BACKPORTS=(python-gflags==2.0 google-api-python-client==1.4.2 \
            oauth2client==1.5.2 pyasn1==0.1.7 pyasn1-modules==0.0.5 \
            rsa uritemplate httplib2 ws4py pykka six  \
            ciso8601 pycrypto backports.ssl_match_hostname 'pycurl<7.21.5' \
            python-daemon 'llfuse>=1.0' 'pbr<1.0' pyyaml contextlib2 \
            'rdflib>=4.2.0' shellescape mistune typing avro requests \
            isodate pyparsing sparqlwrapper html5lib==0.9999999 keepalive \
            ruamel.ordereddict cachecontrol 'pathlib2>=2.1.0')
        PYTHON3_BACKPORTS=(docker-py==1.7.2 six requests websocket-client==0.37.0)
        export PYCURL_SSL_LIBRARY=nss
        ;;
    centos7)
        FORMAT=rpm
        PYTHON2_PACKAGE=$(rpm -qf "$(which python$PYTHON2_VERSION)" --queryformat '%{NAME}\n')
        PYTHON2_PKG_PREFIX=$PYTHON2_PACKAGE
        PYTHON2_INSTALL_LIB=lib/python$PYTHON2_VERSION/site-packages
        PYTHON3_PACKAGE=$(rpm -qf "$(which python$PYTHON3_VERSION)" --queryformat '%{NAME}\n')
        PYTHON3_PKG_PREFIX=$PYTHON3_PACKAGE
        PYTHON3_PREFIX=/opt/rh/python33/root/usr
        PYTHON3_INSTALL_LIB=lib/python$PYTHON3_VERSION/site-packages
        PYTHON_BACKPORTS=(python-gflags==2.0 google-api-python-client==1.4.2 \
            oauth2client==1.5.2 pyasn1==0.1.7 pyasn1-modules==0.0.5 \
            rsa uritemplate httplib2 ws4py pykka  \
            ciso8601 pycrypto 'pycurl<7.21.5' \
            python-daemon==2.1.1 llfuse==0.41.1 'pbr<1.0' pyyaml \
            'rdflib>=4.2.0' shellescape mistune typing avro \
            isodate pyparsing sparqlwrapper html5lib==0.9999999 keepalive \
            ruamel.ordereddict cachecontrol 'pathlib2>=2.1.0')
        PYTHON3_BACKPORTS=(docker-py==1.7.2 six requests websocket-client==0.37.0)
        export PYCURL_SSL_LIBRARY=nss
        ;;
    *)
        echo -e "$0: Unknown target '$TARGET'.\n" >&2
        exit 1
        ;;
esac


if ! [[ -n "$WORKSPACE" ]]; then
  echo >&2 "$helpmessage"
  echo >&2
  echo >&2 "Error: WORKSPACE environment variable not set"
  echo >&2
  exit 1
fi

# Test for fpm
fpm --version >/dev/null 2>&1

if [[ "$?" != 0 ]]; then
  echo >&2 "$helpmessage"
  echo >&2
  echo >&2 "Error: fpm not found"
  echo >&2
  exit 1
fi

EASY_INSTALL2=$(find_easy_install -$PYTHON2_VERSION "")
EASY_INSTALL3=$(find_easy_install -$PYTHON3_VERSION 3)

RUN_BUILD_PACKAGES_PATH="`dirname \"$0\"`"
RUN_BUILD_PACKAGES_PATH="`( cd \"$RUN_BUILD_PACKAGES_PATH\" && pwd )`"  # absolutized and normalized
if [ -z "$RUN_BUILD_PACKAGES_PATH" ] ; then
  # error; for some reason, the path is not accessible
  # to the script (e.g. permissions re-evaled after suid)
  exit 1  # fail
fi

debug_echo "$0 is running from $RUN_BUILD_PACKAGES_PATH"
debug_echo "Workspace is $WORKSPACE"

if [[ -f /etc/profile.d/rvm.sh ]]; then
    source /etc/profile.d/rvm.sh
    GEM="rvm-exec default gem"
else
    GEM=gem
fi

# Make all files world-readable -- jenkins runs with umask 027, and has checked
# out our git tree here
chmod o+r "$WORKSPACE" -R

# More cleanup - make sure all executables that we'll package are 755
cd "$WORKSPACE"
find -type d -name 'bin' |xargs -I {} find {} -type f |xargs -I {} chmod 755 {}

# Now fix our umask to something better suited to building and publishing
# gems and packages
umask 0022

debug_echo "umask is" `umask`

if [[ ! -d "$WORKSPACE/packages/$TARGET" ]]; then
  mkdir -p $WORKSPACE/packages/$TARGET
  chown --reference="$WORKSPACE" "$WORKSPACE/packages/$TARGET"
fi

# Perl packages
debug_echo -e "\nPerl packages\n"

if [[ -z "$ONLY_BUILD" ]] || [[ "libarvados-perl" = "$ONLY_BUILD" ]] ; then
cd "$WORKSPACE/sdk/perl"

if [[ -e Makefile ]]; then
  make realclean >"$STDOUT_IF_DEBUG"
fi
find -maxdepth 1 \( -name 'MANIFEST*' -or -name "libarvados-perl*.$FORMAT" \) \
    -delete
rm -rf install

perl Makefile.PL INSTALL_BASE=install >"$STDOUT_IF_DEBUG" && \
    make install INSTALLDIRS=perl >"$STDOUT_IF_DEBUG" && \
    fpm_build install/lib/=/usr/share libarvados-perl \
    "Curoverse, Inc." dir "$(version_from_git)" install/man/=/usr/share/man \
    "$WORKSPACE/LICENSE-2.0.txt=/usr/share/doc/libarvados-perl/LICENSE-2.0.txt" && \
    mv --no-clobber libarvados-perl*.$FORMAT "$WORKSPACE/packages/$TARGET/"
fi

# Ruby gems
debug_echo -e "\nRuby gems\n"

FPM_GEM_PREFIX=$($GEM environment gemdir)

cd "$WORKSPACE/sdk/ruby"
handle_ruby_gem arvados

cd "$WORKSPACE/sdk/cli"
handle_ruby_gem arvados-cli

cd "$WORKSPACE/services/login-sync"
handle_ruby_gem arvados-login-sync

# Python packages
debug_echo -e "\nPython packages\n"

cd "$WORKSPACE/sdk/pam"
handle_python_package

cd "$WORKSPACE/sdk/python"
handle_python_package

cd "$WORKSPACE/sdk/cwl"
handle_python_package

cd "$WORKSPACE/services/fuse"
handle_python_package

cd "$WORKSPACE/services/nodemanager"
handle_python_package

# arvados-src
(
    set -e

    cd "$WORKSPACE"
    COMMIT_HASH=$(format_last_commit_here "%H")

    SRC_BUILD_DIR=$(mktemp -d)
    # mktemp creates the directory with 0700 permissions by default
    chmod 755 $SRC_BUILD_DIR
    git clone $DASHQ_UNLESS_DEBUG "$WORKSPACE/.git" "$SRC_BUILD_DIR"
    cd "$SRC_BUILD_DIR"

    # go into detached-head state
    git checkout $DASHQ_UNLESS_DEBUG "$COMMIT_HASH"
    echo "$COMMIT_HASH" >git-commit.version

    cd "$SRC_BUILD_DIR"
    PKG_VERSION=$(version_from_git)
    cd $WORKSPACE/packages/$TARGET
    fpm_build $SRC_BUILD_DIR/=/usr/local/arvados/src arvados-src 'Curoverse, Inc.' 'dir' "$PKG_VERSION" "--exclude=usr/local/arvados/src/.git" "--url=https://arvados.org" "--license=GNU Affero General Public License, version 3.0" "--description=The Arvados source code" "--architecture=all"

    rm -rf "$SRC_BUILD_DIR"
)

# On older platforms we need to publish a backport of libfuse >=2.9.2,
# and we need to build and install it here in order to even build an
# llfuse package.
cd $WORKSPACE/packages/$TARGET
if [[ $TARGET =~ ubuntu1204 ]]; then
    # port libfuse 2.9.2 to Ubuntu 12.04
    LIBFUSE_DIR=$(mktemp -d)
    (
        cd $LIBFUSE_DIR
        # download fuse 2.9.2 ubuntu 14.04 source package
        file="fuse_2.9.2.orig.tar.xz" && curl -L -o "${file}" "http://archive.ubuntu.com/ubuntu/pool/main/f/fuse/${file}"
        file="fuse_2.9.2-4ubuntu4.14.04.1.debian.tar.xz" && curl -L -o "${file}" "http://archive.ubuntu.com/ubuntu/pool/main/f/fuse/${file}"
        file="fuse_2.9.2-4ubuntu4.14.04.1.dsc" && curl -L -o "${file}" "http://archive.ubuntu.com/ubuntu/pool/main/f/fuse/${file}"

        # install dpkg-source and dpkg-buildpackage commands
        apt-get install -y --no-install-recommends dpkg-dev

        # extract source and apply patches
        dpkg-source -x fuse_2.9.2-4ubuntu4.14.04.1.dsc
        rm -f fuse_2.9.2.orig.tar.xz fuse_2.9.2-4ubuntu4.14.04.1.debian.tar.xz fuse_2.9.2-4ubuntu4.14.04.1.dsc

        # add new version to changelog
        cd fuse-2.9.2
        (
            echo "fuse (2.9.2-5) precise; urgency=low"
            echo
            echo "  * Backported from trusty-security to precise"
            echo
            echo " -- Joshua Randall <jcrandall@alum.mit.edu>  Thu, 4 Feb 2016 11:31:00 -0000"
            echo
            cat debian/changelog
        ) > debian/changelog.new
        mv debian/changelog.new debian/changelog

        # install build-deps and build
        apt-get install -y --no-install-recommends debhelper dh-autoreconf libselinux-dev
        dpkg-buildpackage -rfakeroot -b
    )
    fpm_build "$LIBFUSE_DIR/fuse_2.9.2-5_amd64.deb" fuse "Ubuntu Developers" deb "2.9.2" --iteration 5
    fpm_build "$LIBFUSE_DIR/libfuse2_2.9.2-5_amd64.deb" libfuse2 "Ubuntu Developers" deb "2.9.2" --iteration 5
    fpm_build "$LIBFUSE_DIR/libfuse-dev_2.9.2-5_amd64.deb" libfuse-dev "Ubuntu Developers" deb "2.9.2" --iteration 5
    dpkg -i \
        "$WORKSPACE/packages/$TARGET/fuse_2.9.2-5_amd64.deb" \
        "$WORKSPACE/packages/$TARGET/libfuse2_2.9.2-5_amd64.deb" \
        "$WORKSPACE/packages/$TARGET/libfuse-dev_2.9.2-5_amd64.deb"
    apt-get -y --no-install-recommends -f install
    rm -rf $LIBFUSE_DIR
elif [[ $TARGET =~ centos6 ]]; then
    # port fuse 2.9.2 to centos 6
    # install tools to build rpm from source
    yum install -y rpm-build redhat-rpm-config
    LIBFUSE_DIR=$(mktemp -d)
    (
        cd "$LIBFUSE_DIR"
        # download fuse 2.9.2 centos 7 source rpm
        file="fuse-2.9.2-6.el7.src.rpm" && curl -L -o "${file}" "http://vault.centos.org/7.2.1511/os/Source/SPackages/${file}"
        (
            # modify source rpm spec to remove conflict on filesystem version
            mkdir -p /root/rpmbuild/SOURCES
            cd /root/rpmbuild/SOURCES
            rpm2cpio ${LIBFUSE_DIR}/fuse-2.9.2-6.el7.src.rpm | cpio -i
            perl -pi -e 's/Conflicts:\s*filesystem.*//g' fuse.spec
        )
        # build rpms from source
        rpmbuild -bb /root/rpmbuild/SOURCES/fuse.spec
        rm -f fuse-2.9.2-6.el7.src.rpm
        # move built RPMs to LIBFUSE_DIR
        mv "/root/rpmbuild/RPMS/x86_64/fuse-2.9.2-6.el6.x86_64.rpm" ${LIBFUSE_DIR}/
        mv "/root/rpmbuild/RPMS/x86_64/fuse-libs-2.9.2-6.el6.x86_64.rpm" ${LIBFUSE_DIR}/
        mv "/root/rpmbuild/RPMS/x86_64/fuse-devel-2.9.2-6.el6.x86_64.rpm" ${LIBFUSE_DIR}/
        rm -rf /root/rpmbuild
    )
    fpm_build "$LIBFUSE_DIR/fuse-libs-2.9.2-6.el6.x86_64.rpm" fuse-libs "Centos Developers" rpm "2.9.2" --iteration 5
    fpm_build "$LIBFUSE_DIR/fuse-2.9.2-6.el6.x86_64.rpm" fuse "Centos Developers" rpm "2.9.2" --iteration 5 --no-auto-depends
    fpm_build "$LIBFUSE_DIR/fuse-devel-2.9.2-6.el6.x86_64.rpm" fuse-devel "Centos Developers" rpm "2.9.2" --iteration 5 --no-auto-depends
    yum install -y \
        "$WORKSPACE/packages/$TARGET/fuse-libs-2.9.2-5.x86_64.rpm" \
        "$WORKSPACE/packages/$TARGET/fuse-2.9.2-5.x86_64.rpm" \
        "$WORKSPACE/packages/$TARGET/fuse-devel-2.9.2-5.x86_64.rpm"
fi

# Go binaries
cd $WORKSPACE/packages/$TARGET
export GOPATH=$(mktemp -d)
package_go_binary sdk/go/crunchrunner crunchrunner \
    "Crunchrunner executes a command inside a container and uploads the output"
package_go_binary services/arv-git-httpd arvados-git-httpd \
    "Provide authenticated http access to Arvados-hosted git repositories"
package_go_binary services/crunch-dispatch-local crunch-dispatch-local \
    "Dispatch Crunch containers on the local system"
package_go_binary services/crunch-dispatch-slurm crunch-dispatch-slurm \
    "Dispatch Crunch containers to a SLURM cluster"
package_go_binary services/crunch-run crunch-run \
    "Supervise a single Crunch container"
package_go_binary services/crunchstat crunchstat \
    "Gather cpu/memory/network statistics of running Crunch jobs"
package_go_binary services/keep-balance keep-balance \
    "Rebalance and garbage-collect data blocks stored in Arvados Keep"
package_go_binary services/keepproxy keepproxy \
    "Make a Keep cluster accessible to clients that are not on the LAN"
package_go_binary services/keepstore keepstore \
    "Keep storage daemon, accessible to clients on the LAN"
package_go_binary services/keep-web keep-web \
    "Static web hosting service for user data stored in Arvados Keep"
package_go_binary services/ws arvados-ws \
    "Arvados Websocket server"
package_go_binary tools/keep-block-check keep-block-check \
    "Verify that all data from one set of Keep servers to another was copied"
package_go_binary tools/keep-rsync keep-rsync \
    "Copy all data from one set of Keep servers to another"
package_go_binary tools/keep-exercise keep-exercise \
    "Performance testing tool for Arvados Keep"

# The Python SDK
# Please resist the temptation to add --no-python-fix-name to the fpm call here
# (which would remove the python- prefix from the package name), because this
# package is a dependency of arvados-fuse, and fpm can not omit the python-
# prefix from only one of the dependencies of a package...  Maybe I could
# whip up a patch and send it upstream, but that will be for another day. Ward,
# 2014-05-15
cd $WORKSPACE/packages/$TARGET
rm -rf "$WORKSPACE/sdk/python/build"
fpm_build $WORKSPACE/sdk/python "${PYTHON2_PKG_PREFIX}-arvados-python-client" 'Curoverse, Inc.' 'python' "$(awk '($1 == "Version:"){print $2}' $WORKSPACE/sdk/python/arvados_python_client.egg-info/PKG-INFO)" "--url=https://arvados.org" "--description=The Arvados Python SDK" --depends "${PYTHON2_PKG_PREFIX}-setuptools" --deb-recommends=git

# cwl-runner
cd $WORKSPACE/packages/$TARGET
rm -rf "$WORKSPACE/sdk/cwl/build"
fpm_build $WORKSPACE/sdk/cwl "${PYTHON2_PKG_PREFIX}-arvados-cwl-runner" 'Curoverse, Inc.' 'python' "$(awk '($1 == "Version:"){print $2}' $WORKSPACE/sdk/cwl/arvados_cwl_runner.egg-info/PKG-INFO)" "--url=https://arvados.org" "--description=The Arvados CWL runner" --depends "${PYTHON2_PKG_PREFIX}-setuptools" --iteration 3

fpm_build lockfile "" "" python 0.12.2 --epoch 1

# schema_salad. This is a python dependency of arvados-cwl-runner,
# but we can't use the usual PYTHONPACKAGES way to build this package due to the
# intricacies of how version numbers get generated in setup.py: we need a specific version,
# e.g. 1.7.20160316203940. If we don't explicitly list that version with the -v
# argument to fpm, and instead specify it as schema_salad==1.7.20160316203940, we get
# a package with version 1.7. That's because our gittagger hack is not being
# picked up by self.distribution.get_version(), which is called from
# https://github.com/jordansissel/fpm/blob/master/lib/fpm/package/pyfpm/get_metadata.py
# by means of this command:
#
# python2.7 setup.py --command-packages=pyfpm get_metadata --output=metadata.json
#
# So we build this thing separately.
#
# Ward, 2016-03-17
saladversion=$(cat "$WORKSPACE/sdk/cwl/setup.py" | grep schema-salad== | sed "s/.*==\(.*\)'.*/\1/")
fpm_build schema_salad "" "" python $saladversion --depends "${PYTHON2_PKG_PREFIX}-lockfile >= 1:0.12.2-2"

# And schema_salad now depends on ruamel-yaml, which apparently has a braindead setup.py that requires special arguments to build (otherwise, it aborts with 'error: you have to install with "pip install ."'). Sigh.
# Ward, 2016-05-26
fpm_build ruamel.yaml "" "" python 0.13.7 --python-setup-py-arguments "--single-version-externally-managed"

# Dependency of cwltool.  Fpm doesn't produce a package with the correct version
# number unless we build it explicitly
fpm_build cwltest "" "" python 1.0.20160907111242

# And for cwltool we have the same problem as for schema_salad. Ward, 2016-03-17
cwltoolversion=$(cat "$WORKSPACE/sdk/cwl/setup.py" | grep cwltool== | sed "s/.*==\(.*\)'.*/\1/")
fpm_build cwltool "" "" python $cwltoolversion

# FPM eats the trailing .0 in the python-rdflib-jsonld package when built with 'rdflib-jsonld>=0.3.0'. Force the version. Ward, 2016-03-25
fpm_build rdflib-jsonld "" "" python 0.4.0

# The PAM module
if [[ $TARGET =~ debian|ubuntu ]]; then
    cd $WORKSPACE/packages/$TARGET
    rm -rf "$WORKSPACE/sdk/pam/build"
    fpm_build $WORKSPACE/sdk/pam libpam-arvados 'Curoverse, Inc.' 'python' "$(awk '($1 == "Version:"){print $2}' $WORKSPACE/sdk/pam/arvados_pam.egg-info/PKG-INFO)" "--url=https://arvados.org" "--description=PAM module for authenticating shell logins using Arvados API tokens" --depends libpam-python
fi

# The FUSE driver
# Please see comment about --no-python-fix-name above; we stay consistent and do
# not omit the python- prefix first.
cd $WORKSPACE/packages/$TARGET
rm -rf "$WORKSPACE/services/fuse/build"
fpm_build $WORKSPACE/services/fuse "${PYTHON2_PKG_PREFIX}-arvados-fuse" 'Curoverse, Inc.' 'python' "$(awk '($1 == "Version:"){print $2}' $WORKSPACE/services/fuse/arvados_fuse.egg-info/PKG-INFO)" "--url=https://arvados.org" "--description=The Keep FUSE driver" --depends "${PYTHON2_PKG_PREFIX}-setuptools"

# The node manager
cd $WORKSPACE/packages/$TARGET
rm -rf "$WORKSPACE/services/nodemanager/build"
fpm_build $WORKSPACE/services/nodemanager arvados-node-manager 'Curoverse, Inc.' 'python' "$(awk '($1 == "Version:"){print $2}' $WORKSPACE/services/nodemanager/arvados_node_manager.egg-info/PKG-INFO)" "--url=https://arvados.org" "--description=The Arvados node manager" --depends "${PYTHON2_PKG_PREFIX}-setuptools"

# The Docker image cleaner
cd $WORKSPACE/packages/$TARGET
rm -rf "$WORKSPACE/services/dockercleaner/build"
fpm_build $WORKSPACE/services/dockercleaner arvados-docker-cleaner 'Curoverse, Inc.' 'python3' "$(awk '($1 == "Version:"){print $2}' $WORKSPACE/services/dockercleaner/arvados_docker_cleaner.egg-info/PKG-INFO)" "--url=https://arvados.org" "--description=The Arvados Docker image cleaner" --depends "${PYTHON3_PKG_PREFIX}-websocket-client = 0.37.0" --iteration 3

# The Arvados crunchstat-summary tool
cd $WORKSPACE/packages/$TARGET
rm -rf "$WORKSPACE/tools/crunchstat-summary/build"
fpm_build $WORKSPACE/tools/crunchstat-summary ${PYTHON2_PKG_PREFIX}-crunchstat-summary 'Curoverse, Inc.' 'python' "$(awk '($1 == "Version:"){print $2}' $WORKSPACE/tools/crunchstat-summary/crunchstat_summary.egg-info/PKG-INFO)" "--url=https://arvados.org" "--description=Crunchstat-summary reads Arvados Crunch log files and summarize resource usage"

# Forked libcloud
LIBCLOUD_DIR=$(mktemp -d)
(
    cd $LIBCLOUD_DIR
    git clone $DASHQ_UNLESS_DEBUG https://github.com/curoverse/libcloud.git .
    git checkout apache-libcloud-$LIBCLOUD_PIN
    # libcloud is absurdly noisy without -q, so force -q here
    OLD_DASHQ_UNLESS_DEBUG=$DASHQ_UNLESS_DEBUG
    DASHQ_UNLESS_DEBUG=-q
    handle_python_package
    DASHQ_UNLESS_DEBUG=$OLD_DASHQ_UNLESS_DEBUG
)
fpm_build $LIBCLOUD_DIR "$PYTHON2_PKG_PREFIX"-apache-libcloud
rm -rf $LIBCLOUD_DIR

# Python 2 dependencies
declare -a PIP_DOWNLOAD_SWITCHES=(--no-deps)
# Add --no-use-wheel if this pip knows it.
pip wheel --help >/dev/null 2>&1
case "$?" in
    0) PIP_DOWNLOAD_SWITCHES+=(--no-use-wheel) ;;
    2) ;;
    *) echo "WARNING: `pip wheel` test returned unknown exit code $?" ;;
esac

for deppkg in "${PYTHON_BACKPORTS[@]}"; do
    outname=$(echo "$deppkg" | sed -e 's/^python-//' -e 's/[<=>].*//' -e 's/_/-/g' -e "s/^/${PYTHON2_PKG_PREFIX}-/")

    if [[ -n "$ONLY_BUILD" ]] && [[ "$outname" != "$ONLY_BUILD" ]] ; then
        continue
    fi

    case "$deppkg" in
        httplib2|google-api-python-client)
            # Work around 0640 permissions on some package files.
            # See #7591 and #7991.
            pyfpm_workdir=$(mktemp --tmpdir -d pyfpm-XXXXXX) && (
                set -e
                cd "$pyfpm_workdir"
                pip install "${PIP_DOWNLOAD_SWITCHES[@]}" --download . "$deppkg"
                # Sometimes pip gives us a tarball, sometimes a zip file...
                DOWNLOADED=`ls $deppkg-*`
                [[ "$DOWNLOADED" =~ ".tar" ]] && tar -xf $DOWNLOADED
                [[ "$DOWNLOADED" =~ ".zip" ]] && unzip $DOWNLOADED
                cd "$deppkg"-*/
                "python$PYTHON2_VERSION" setup.py $DASHQ_UNLESS_DEBUG egg_info build
                chmod -R go+rX .
                set +e
                fpm_build . "$outname" "" python "" --iteration 3
                # The upload step uses the package timestamp to determine
                # whether it's new.  --no-clobber plays nice with that.
                mv --no-clobber "$outname"*.$FORMAT "$WORKSPACE/packages/$TARGET"
            )
            if [ 0 != "$?" ]; then
                echo "ERROR: $deppkg build process failed"
                EXITCODE=1
            fi
            if [ -n "$pyfpm_workdir" ]; then
                rm -rf "$pyfpm_workdir"
            fi
            ;;
        *)
            fpm_build "$deppkg" "$outname"
            ;;
    esac
done

# Python 3 dependencies
for deppkg in "${PYTHON3_BACKPORTS[@]}"; do
    outname=$(echo "$deppkg" | sed -e 's/^python-//' -e 's/[<=>].*//' -e 's/_/-/g' -e "s/^/${PYTHON3_PKG_PREFIX}-/")
    # The empty string is the vendor argument: these aren't Curoverse software.
    fpm_build "$deppkg" "$outname" "" python3
done

# Build the API server package
handle_rails_package arvados-api-server "$WORKSPACE/services/api" \
    "$WORKSPACE/agpl-3.0.txt" --url="https://arvados.org" \
    --description="Arvados API server - Arvados is a free and open source platform for big data science." \
    --license="GNU Affero General Public License, version 3.0"

# Build the workbench server package
if [[ -z "$ONLY_BUILD" ]] || [[ "arvados-workbench" = "$ONLY_BUILD" ]] ; then
(
    set -e
    cd "$WORKSPACE/apps/workbench"

    # We need to bundle to be ready even when we build a package without vendor directory
    # because asset compilation requires it.
    bundle install --path vendor/bundle >"$STDOUT_IF_DEBUG"

    # clear the tmp directory; the asset generation step will recreate tmp/cache/assets,
    # and we want that in the package, so it's easier to not exclude the tmp directory
    # from the package - empty it instead.
    rm -rf tmp
    mkdir tmp

    # Set up application.yml and production.rb so that asset precompilation works
    \cp config/application.yml.example config/application.yml -f
    \cp config/environments/production.rb.example config/environments/production.rb -f
    sed -i 's/secret_token: ~/secret_token: xxxxxxxxxxxxxxxxxxxxxxxxxxxxxxxxxxxxxxxxxxxxxxx/' config/application.yml

    RAILS_ENV=production RAILS_GROUPS=assets bundle exec rake assets:precompile >/dev/null

    # Remove generated configuration files so they don't go in the package.
    rm config/application.yml config/environments/production.rb
)
fi

if [[ "$?" != "0" ]]; then
  echo "ERROR: Asset precompilation failed"
  EXITCODE=1
else
  handle_rails_package arvados-workbench "$WORKSPACE/apps/workbench" \
      "$WORKSPACE/agpl-3.0.txt" --url="https://arvados.org" \
      --description="Arvados Workbench - Arvados is a free and open source platform for big data science." \
      --license="GNU Affero General Public License, version 3.0"
fi

# clean up temporary GOPATH
rm -rf "$GOPATH"

exit $EXITCODE<|MERGE_RESOLUTION|>--- conflicted
+++ resolved
@@ -101,20 +101,6 @@
 ## End Debian Python defaults.
 
 case "$TARGET" in
-<<<<<<< HEAD
-    debian7)
-        FORMAT=deb
-        PYTHON_BACKPORTS=(python-gflags==2.0 google-api-python-client==1.4.2 \
-            oauth2client==1.5.2 pyasn1==0.1.7 pyasn1-modules==0.0.5 \
-            rsa uritemplate httplib2 ws4py pykka six \
-            ciso8601 pycrypto backports.ssl_match_hostname 'llfuse>=1.0' \
-            'pycurl<7.21.5' contextlib2 pyyaml 'rdflib>=4.2.0' \
-            shellescape mistune typing avro ruamel.ordereddict
-            cachecontrol requests 'pathlib2>=2.1.0')
-        PYTHON3_BACKPORTS=(docker-py==1.7.2 six requests websocket-client==0.37.0)
-        ;;
-=======
->>>>>>> 0d6b95b2
     debian8)
         FORMAT=deb
         PYTHON_BACKPORTS=(python-gflags==2.0 google-api-python-client==1.4.2 \
