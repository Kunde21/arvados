--- conflicted
+++ resolved
@@ -583,8 +583,6 @@
             body=JsonDiffMatcher(expect_container))
         self.assertEqual(capture_stdout.getvalue(),
                          stubs.expect_container_request_uuid + '\n')
-
-<<<<<<< HEAD
 
     @mock.patch("time.sleep")
     @stubs
@@ -676,7 +674,6 @@
                          stubs.expect_container_request_uuid + '\n')
 
 
-=======
     @stubs
     def test_submit_container_name(self, stubs):
         capture_stdout = cStringIO.StringIO()
@@ -697,7 +694,7 @@
         self.assertEqual(capture_stdout.getvalue(),
                          stubs.expect_container_request_uuid + '\n')
 
->>>>>>> e336e28f
+
     @mock.patch("arvados.commands.keepdocker.find_one_image_hash")
     @mock.patch("cwltool.docker.get_image")
     @mock.patch("arvados.api")
