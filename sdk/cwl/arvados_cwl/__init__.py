--- conflicted
+++ resolved
@@ -216,8 +216,6 @@
                     outdir = None
                     keepdir = None
                     for l in log:
-<<<<<<< HEAD
-=======
                         # Determine the tmpdir, outdir and keepdir paths from
                         # the job run.  Unfortunately, we can't take the first
                         # values we find (which are expected to be near the
@@ -226,7 +224,6 @@
                         # will different runs, and we need to know about the
                         # final run that actually produced output.
 
->>>>>>> 8b133b59
                         g = tmpdirre.match(l)
                         if g:
                             tmpdir = g.group(1)
