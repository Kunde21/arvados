--- conflicted
+++ resolved
@@ -32,13 +32,8 @@
       # Make sure to update arvados/build/run-build-packages.sh as well
       # when updating the cwltool version pin.
       install_requires=[
-<<<<<<< HEAD
           'cwltool==1.0.20160726135535',
-          'arvados-python-client>=0.1.20160322001610'
-=======
-          'cwltool==1.0.20160714182449',
           'arvados-python-client>=0.1.20160714204738',
->>>>>>> 01bbf6c2
       ],
       data_files=[
           ('share/doc/arvados-cwl-runner', ['LICENSE-2.0.txt', 'README.rst']),
