--- conflicted
+++ resolved
@@ -52,14 +52,9 @@
           'schema-salad==2.5.20170428142041',
           'typing==3.5.3.0',
           'ruamel.yaml==0.13.7',
-<<<<<<< HEAD
-          'arvados-python-client>=0.1.20170327195441',
+          'arvados-python-client>=0.1.20170526013812',
           'setuptools',
           'ciso8601'
-=======
-          'arvados-python-client>=0.1.20170526013812',
-          'setuptools'
->>>>>>> 8ffcfd15
       ],
       data_files=[
           ('share/doc/arvados-cwl-runner', ['LICENSE-2.0.txt', 'README.rst']),
