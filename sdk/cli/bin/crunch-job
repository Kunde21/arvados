--- conflicted
+++ resolved
@@ -77,16 +77,10 @@
 use Fcntl qw(F_GETFL F_SETFL O_NONBLOCK);
 use Arvados;
 use Getopt::Long;
-<<<<<<< HEAD
 use IPC::Open2;
 use IO::Select;
 use File::Temp;
-=======
-use Warehouse;
-use Warehouse::Stream;
-use IPC::System::Simple qw(capturex);
 use Fcntl ':flock';
->>>>>>> 736c7c62
 
 $ENV{"TMPDIR"} ||= "/tmp";
 unless (defined $ENV{"CRUNCH_TMP"}) {
