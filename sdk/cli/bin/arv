--- conflicted
+++ resolved
@@ -109,14 +109,7 @@
     @sub = remaining_opts.shift
     if ['get', 'put', 'ls', 'normalize'].index @sub then
       # Native Arvados
-<<<<<<< HEAD
       exec_bin "arv-#{@sub}", remaining_opts
-    elsif ['less', 'check'].index @sub then
-      # wh* shims
-      exec_bin "wh#{@sub}", remaining_opts
-=======
-      exec `which arv-#{@sub}`.strip, *remaining_opts
->>>>>>> b212abf2
     elsif @sub == 'docker'
       exec_bin "arv-keepdocker", remaining_opts
     else
