import bz2
import datetime
import fcntl
import functools
import gflags
import hashlib
import json
import logging
import os
import pprint
import pycurl
import Queue
import re
import socket
import ssl
import string
import cStringIO
import subprocess
import sys
import threading
import time
import timer
import types
import UserDict
import zlib

import arvados
import arvados.config as config
import arvados.errors
import arvados.retry as retry
import arvados.util

_logger = logging.getLogger('arvados.keep')
global_client_object = None


class KeepLocator(object):
    EPOCH_DATETIME = datetime.datetime.utcfromtimestamp(0)
    HINT_RE = re.compile(r'^[A-Z][A-Za-z0-9@_-]+$')

    def __init__(self, locator_str):
        self.hints = []
        self._perm_sig = None
        self._perm_expiry = None
        pieces = iter(locator_str.split('+'))
        self.md5sum = next(pieces)
        try:
            self.size = int(next(pieces))
        except StopIteration:
            self.size = None
        for hint in pieces:
            if self.HINT_RE.match(hint) is None:
                raise ValueError("invalid hint format: {}".format(hint))
            elif hint.startswith('A'):
                self.parse_permission_hint(hint)
            else:
                self.hints.append(hint)

    def __str__(self):
        return '+'.join(
            str(s) for s in [self.md5sum, self.size,
                             self.permission_hint()] + self.hints
            if s is not None)

    def stripped(self):
        if self.size is not None:
            return "%s+%i" % (self.md5sum, self.size)
        else:
            return self.md5sum

    def _make_hex_prop(name, length):
        # Build and return a new property with the given name that
        # must be a hex string of the given length.
        data_name = '_{}'.format(name)
        def getter(self):
            return getattr(self, data_name)
        def setter(self, hex_str):
            if not arvados.util.is_hex(hex_str, length):
                raise ValueError("{} must be a {}-digit hex string: {}".
                                 format(name, length, hex_str))
            setattr(self, data_name, hex_str)
        return property(getter, setter)

    md5sum = _make_hex_prop('md5sum', 32)
    perm_sig = _make_hex_prop('perm_sig', 40)

    @property
    def perm_expiry(self):
        return self._perm_expiry

    @perm_expiry.setter
    def perm_expiry(self, value):
        if not arvados.util.is_hex(value, 1, 8):
            raise ValueError(
                "permission timestamp must be a hex Unix timestamp: {}".
                format(value))
        self._perm_expiry = datetime.datetime.utcfromtimestamp(int(value, 16))

    def permission_hint(self):
        data = [self.perm_sig, self.perm_expiry]
        if None in data:
            return None
        data[1] = int((data[1] - self.EPOCH_DATETIME).total_seconds())
        return "A{}@{:08x}".format(*data)

    def parse_permission_hint(self, s):
        try:
            self.perm_sig, self.perm_expiry = s[1:].split('@', 1)
        except IndexError:
            raise ValueError("bad permission hint {}".format(s))

    def permission_expired(self, as_of_dt=None):
        if self.perm_expiry is None:
            return False
        elif as_of_dt is None:
            as_of_dt = datetime.datetime.now()
        return self.perm_expiry <= as_of_dt


class Keep(object):
    """Simple interface to a global KeepClient object.

    THIS CLASS IS DEPRECATED.  Please instantiate your own KeepClient with your
    own API client.  The global KeepClient will build an API client from the
    current Arvados configuration, which may not match the one you built.
    """
    _last_key = None

    @classmethod
    def global_client_object(cls):
        global global_client_object
        # Previously, KeepClient would change its behavior at runtime based
        # on these configuration settings.  We simulate that behavior here
        # by checking the values and returning a new KeepClient if any of
        # them have changed.
        key = (config.get('ARVADOS_API_HOST'),
               config.get('ARVADOS_API_TOKEN'),
               config.flag_is_true('ARVADOS_API_HOST_INSECURE'),
               config.get('ARVADOS_KEEP_PROXY'),
               config.get('ARVADOS_EXTERNAL_CLIENT') == 'true',
               os.environ.get('KEEP_LOCAL_STORE'))
        if (global_client_object is None) or (cls._last_key != key):
            global_client_object = KeepClient()
            cls._last_key = key
        return global_client_object

    @staticmethod
    def get(locator, **kwargs):
        return Keep.global_client_object().get(locator, **kwargs)

    @staticmethod
    def put(data, **kwargs):
        return Keep.global_client_object().put(data, **kwargs)

class KeepBlockCache(object):
    # Default RAM cache is 256MiB
    def __init__(self, cache_max=(256 * 1024 * 1024)):
        self.cache_max = cache_max
        self._cache = []
        self._cache_lock = threading.Lock()

    class CacheSlot(object):
        def __init__(self, locator):
            self.locator = locator
            self.ready = threading.Event()
            self.content = None

        def get(self):
            self.ready.wait()
            return self.content

        def set(self, value):
            self.content = value
            self.ready.set()

        def size(self):
            if self.content is None:
                return 0
            else:
                return len(self.content)

    def cap_cache(self):
        '''Cap the cache size to self.cache_max'''
        with self._cache_lock:
            # Select all slots except those where ready.is_set() and content is
            # None (that means there was an error reading the block).
            self._cache = [c for c in self._cache if not (c.ready.is_set() and c.content is None)]
            sm = sum([slot.size() for slot in self._cache])
            while len(self._cache) > 0 and sm > self.cache_max:
                for i in xrange(len(self._cache)-1, -1, -1):
                    if self._cache[i].ready.is_set():
                        del self._cache[i]
                        break
                sm = sum([slot.size() for slot in self._cache])

    def _get(self, locator):
        # Test if the locator is already in the cache
        for i in xrange(0, len(self._cache)):
            if self._cache[i].locator == locator:
                n = self._cache[i]
                if i != 0:
                    # move it to the front
                    del self._cache[i]
                    self._cache.insert(0, n)
                return n
        return None

    def get(self, locator):
        with self._cache_lock:
            return self._get(locator)

    def reserve_cache(self, locator):
        '''Reserve a cache slot for the specified locator,
        or return the existing slot.'''
        with self._cache_lock:
            n = self._get(locator)
            if n:
                return n, False
            else:
                # Add a new cache slot for the locator
                n = KeepBlockCache.CacheSlot(locator)
                self._cache.insert(0, n)
                return n, True

class KeepClient(object):

    # Default Keep server connection timeout:  2 seconds
    # Default Keep server read timeout:      300 seconds
    # Default Keep proxy connection timeout:  20 seconds
    # Default Keep proxy read timeout:       300 seconds
    DEFAULT_TIMEOUT = (2, 300)
    DEFAULT_PROXY_TIMEOUT = (20, 300)

    class ThreadLimiter(object):
        """
        Limit the number of threads running at a given time to
        {desired successes} minus {successes reported}. When successes
        reported == desired, wake up the remaining threads and tell
        them to quit.

        Should be used in a "with" block.
        """
        def __init__(self, todo):
            self._todo = todo
            self._done = 0
            self._response = None
            self._todo_lock = threading.Semaphore(todo)
            self._done_lock = threading.Lock()

        def __enter__(self):
            self._todo_lock.acquire()
            return self

        def __exit__(self, type, value, traceback):
            self._todo_lock.release()

        def shall_i_proceed(self):
            """
            Return true if the current thread should do stuff. Return
            false if the current thread should just stop.
            """
            with self._done_lock:
                return (self._done < self._todo)

        def save_response(self, response_body, replicas_stored):
            """
            Records a response body (a locator, possibly signed) returned by
            the Keep server.  It is not necessary to save more than
            one response, since we presume that any locator returned
            in response to a successful request is valid.
            """
            with self._done_lock:
                self._done += replicas_stored
                self._response = response_body

        def response(self):
            """
            Returns the body from the response to a PUT request.
            """
            with self._done_lock:
                return self._response

        def done(self):
            """
            Return how many successes were reported.
            """
            with self._done_lock:
                return self._done


    class KeepService(object):
        """Make requests to a single Keep service, and track results.

        A KeepService is intended to last long enough to perform one
        transaction (GET or PUT) against one Keep service. This can
        involve calling either get() or put() multiple times in order
        to retry after transient failures. However, calling both get()
        and put() on a single instance -- or using the same instance
        to access two different Keep services -- will not produce
        sensible behavior.
        """

        HTTP_ERRORS = (
            socket.error,
            ssl.SSLError,
            arvados.errors.HttpError,
        )

        def __init__(self, root, user_agent_pool=Queue.LifoQueue(), **headers):
            self.root = root
            self._user_agent_pool = user_agent_pool
            self._result = {'error': None}
            self._usable = True
            self._session = None
            self.get_headers = {'Accept': 'application/octet-stream'}
            self.get_headers.update(headers)
            self.put_headers = headers

        def usable(self):
            """Is it worth attempting a request?"""
            return self._usable

        def finished(self):
            """Did the request succeed or encounter permanent failure?"""
            return self._result['error'] == False or not self._usable

        def last_result(self):
            return self._result

        def _get_user_agent(self):
            try:
                return self._user_agent_pool.get(False)
            except Queue.Empty:
                return pycurl.Curl()

        def _put_user_agent(self, ua):
            try:
                ua.reset()
                self._user_agent_pool.put(ua, False)
            except:
                ua.close()

        @staticmethod
        def _socket_open(family, socktype, protocol, address=None):
            """Because pycurl doesn't have CURLOPT_TCP_KEEPALIVE"""
            s = socket.socket(family, socktype, protocol)
            s.setsockopt(socket.SOL_SOCKET, socket.SO_KEEPALIVE, 1)
            s.setsockopt(socket.IPPROTO_TCP, socket.TCP_KEEPIDLE, 75)
            s.setsockopt(socket.IPPROTO_TCP, socket.TCP_KEEPINTVL, 75)
            return s

        def get(self, locator, timeout=None):
            # locator is a KeepLocator object.
            url = self.root + str(locator)
            _logger.debug("Request: GET %s", url)
            curl = self._get_user_agent()
            try:
                with timer.Timer() as t:
                    self._headers = {}
                    response_body = cStringIO.StringIO()
                    curl.setopt(pycurl.NOSIGNAL, 1)
                    curl.setopt(pycurl.OPENSOCKETFUNCTION, self._socket_open)
                    curl.setopt(pycurl.URL, url.encode('utf-8'))
                    curl.setopt(pycurl.HTTPHEADER, [
                        '{}: {}'.format(k,v) for k,v in self.get_headers.iteritems()])
                    curl.setopt(pycurl.WRITEFUNCTION, response_body.write)
                    curl.setopt(pycurl.HEADERFUNCTION, self._headerfunction)
                    self._setcurltimeouts(curl, timeout)
                    try:
                        curl.perform()
                    except Exception as e:
                        raise arvados.errors.HttpError(0, str(e))
                    self._result = {
                        'status_code': curl.getinfo(pycurl.RESPONSE_CODE),
                        'body': response_body.getvalue(),
                        'headers': self._headers,
                        'error': False,
                    }
                ok = retry.check_http_response_success(self._result['status_code'])
                if not ok:
                    self._result['error'] = arvados.errors.HttpError(
                        self._result['status_code'],
                        self._headers.get('x-status-line', 'Error'))
            except self.HTTP_ERRORS as e:
                self._result = {
                    'error': e,
                }
                ok = False
            self._usable = ok != False
            if self._result.get('status_code', None):
                # The client worked well enough to get an HTTP status
                # code, so presumably any problems are just on the
                # server side and it's OK to reuse the client.
                self._put_user_agent(curl)
            else:
                # Don't return this client to the pool, in case it's
                # broken.
                curl.close()
            if not ok:
                _logger.debug("Request fail: GET %s => %s: %s",
                              url, type(self._result['error']), str(self._result['error']))
                return None
            _logger.info("%s response: %s bytes in %s msec (%.3f MiB/sec)",
                         self._result['status_code'],
                         len(self._result['body']),
                         t.msecs,
                         (len(self._result['body'])/(1024.0*1024))/t.secs if t.secs > 0 else 0)
            resp_md5 = hashlib.md5(self._result['body']).hexdigest()
            if resp_md5 != locator.md5sum:
                _logger.warning("Checksum fail: md5(%s) = %s",
                                url, resp_md5)
                self._result['error'] = arvados.errors.HttpError(
                    0, 'Checksum fail')
                return None
            return self._result['body']

        def put(self, hash_s, body, timeout=None):
            url = self.root + hash_s
            _logger.debug("Request: PUT %s", url)
            curl = self._get_user_agent()
            try:
                self._headers = {}
                body_reader = cStringIO.StringIO(body)
                response_body = cStringIO.StringIO()
                curl.setopt(pycurl.NOSIGNAL, 1)
                curl.setopt(pycurl.OPENSOCKETFUNCTION, self._socket_open)
                curl.setopt(pycurl.URL, url.encode('utf-8'))
                # Using UPLOAD tells cURL to wait for a "go ahead" from the
                # Keep server (in the form of a HTTP/1.1 "100 Continue"
                # response) instead of sending the request body immediately.
                # This allows the server to reject the request if the request
                # is invalid or the server is read-only, without waiting for
                # the client to send the entire block.
                curl.setopt(pycurl.UPLOAD, True)
                curl.setopt(pycurl.INFILESIZE, len(body))
                curl.setopt(pycurl.READFUNCTION, body_reader.read)
                curl.setopt(pycurl.HTTPHEADER, [
                    '{}: {}'.format(k,v) for k,v in self.put_headers.iteritems()])
                curl.setopt(pycurl.WRITEFUNCTION, response_body.write)
                curl.setopt(pycurl.HEADERFUNCTION, self._headerfunction)
                self._setcurltimeouts(curl, timeout)
                try:
                    curl.perform()
                except Exception as e:
                    raise arvados.errors.HttpError(0, str(e))
                self._result = {
                    'status_code': curl.getinfo(pycurl.RESPONSE_CODE),
                    'body': response_body.getvalue(),
                    'headers': self._headers,
                    'error': False,
                }
                ok = retry.check_http_response_success(self._result['status_code'])
                if not ok:
                    self._result['error'] = arvados.errors.HttpError(
                        self._result['status_code'],
                        self._headers.get('x-status-line', 'Error'))
            except self.HTTP_ERRORS as e:
                self._result = {
                    'error': e,
                }
                ok = False
            self._usable = ok != False # still usable if ok is True or None
            if self._result.get('status_code', None):
                # Client is functional. See comment in get().
                self._put_user_agent(curl)
            else:
                curl.close()
            if not ok:
                _logger.debug("Request fail: PUT %s => %s: %s",
                              url, type(self._result['error']), str(self._result['error']))
                return False
            return True

        def _setcurltimeouts(self, curl, timeouts):
            if not timeouts:
                return
            elif isinstance(timeouts, tuple):
                conn_t, xfer_t = timeouts
            else:
                conn_t, xfer_t = (timeouts, timeouts)
            curl.setopt(pycurl.CONNECTTIMEOUT_MS, int(conn_t*1000))
            curl.setopt(pycurl.TIMEOUT_MS, int(xfer_t*1000))

        def _headerfunction(self, header_line):
            header_line = header_line.decode('iso-8859-1')
            if ':' in header_line:
                name, value = header_line.split(':', 1)
                name = name.strip().lower()
                value = value.strip()
            elif self._headers:
                name = self._lastheadername
                value = self._headers[name] + ' ' + header_line.strip()
            elif header_line.startswith('HTTP/'):
                name = 'x-status-line'
                value = header_line
            else:
                _logger.error("Unexpected header line: %s", header_line)
                return
            self._lastheadername = name
            self._headers[name] = value
            # Returning None implies all bytes were written


    class KeepWriterThread(threading.Thread):
        """
        Write a blob of data to the given Keep server. On success, call
        save_response() of the given ThreadLimiter to save the returned
        locator.
        """
        def __init__(self, keep_service, **kwargs):
            super(KeepClient.KeepWriterThread, self).__init__()
            self.service = keep_service
            self.args = kwargs
            self._success = False

        def success(self):
            return self._success

        def run(self):
            with self.args['thread_limiter'] as limiter:
                if not limiter.shall_i_proceed():
                    # My turn arrived, but the job has been done without
                    # me.
                    return
                self.run_with_limiter(limiter)

        def run_with_limiter(self, limiter):
            if self.service.finished():
                return
            _logger.debug("KeepWriterThread %s proceeding %s+%i %s",
                          str(threading.current_thread()),
                          self.args['data_hash'],
                          len(self.args['data']),
                          self.args['service_root'])
            self._success = bool(self.service.put(
                self.args['data_hash'],
                self.args['data'],
                timeout=self.args.get('timeout', None)))
            result = self.service.last_result()
            if self._success:
                _logger.debug("KeepWriterThread %s succeeded %s+%i %s",
                              str(threading.current_thread()),
                              self.args['data_hash'],
                              len(self.args['data']),
                              self.args['service_root'])
                # Tick the 'done' counter for the number of replica
                # reported stored by the server, for the case that
                # we're talking to a proxy or other backend that
                # stores to multiple copies for us.
                try:
                    replicas_stored = int(result['headers']['x-keep-replicas-stored'])
                except (KeyError, ValueError):
                    replicas_stored = 1
                limiter.save_response(result['body'].strip(), replicas_stored)
            elif result.get('status_code', None):
                _logger.debug("Request fail: PUT %s => %s %s",
                              self.args['data_hash'],
                              result['status_code'],
                              result['body'])


    def __init__(self, api_client=None, proxy=None,
                 timeout=DEFAULT_TIMEOUT, proxy_timeout=DEFAULT_PROXY_TIMEOUT,
                 api_token=None, local_store=None, block_cache=None,
                 num_retries=0, session=None):
        """Initialize a new KeepClient.

        Arguments:
        :api_client:
          The API client to use to find Keep services.  If not
          provided, KeepClient will build one from available Arvados
          configuration.

        :proxy:
          If specified, this KeepClient will send requests to this Keep
          proxy.  Otherwise, KeepClient will fall back to the setting of the
          ARVADOS_KEEP_PROXY configuration setting.  If you want to ensure
          KeepClient does not use a proxy, pass in an empty string.

        :timeout:
          The initial timeout (in seconds) for HTTP requests to Keep
          non-proxy servers.  A tuple of two floats is interpreted as
          (connection_timeout, read_timeout): see
          http://docs.python-requests.org/en/latest/user/advanced/#timeouts.
          Because timeouts are often a result of transient server load, the
          actual connection timeout will be increased by a factor of two on
          each retry.
          Default: (2, 300).

        :proxy_timeout:
          The initial timeout (in seconds) for HTTP requests to
          Keep proxies. A tuple of two floats is interpreted as
          (connection_timeout, read_timeout). The behavior described
          above for adjusting connection timeouts on retry also applies.
          Default: (20, 300).

        :api_token:
          If you're not using an API client, but only talking
          directly to a Keep proxy, this parameter specifies an API token
          to authenticate Keep requests.  It is an error to specify both
          api_client and api_token.  If you specify neither, KeepClient
          will use one available from the Arvados configuration.

        :local_store:
          If specified, this KeepClient will bypass Keep
          services, and save data to the named directory.  If unspecified,
          KeepClient will fall back to the setting of the $KEEP_LOCAL_STORE
          environment variable.  If you want to ensure KeepClient does not
          use local storage, pass in an empty string.  This is primarily
          intended to mock a server for testing.

        :num_retries:
          The default number of times to retry failed requests.
          This will be used as the default num_retries value when get() and
          put() are called.  Default 0.
        """
        self.lock = threading.Lock()
        if proxy is None:
            proxy = config.get('ARVADOS_KEEP_PROXY')
        if api_token is None:
            if api_client is None:
                api_token = config.get('ARVADOS_API_TOKEN')
            else:
                api_token = api_client.api_token
        elif api_client is not None:
            raise ValueError(
                "can't build KeepClient with both API client and token")
        if local_store is None:
            local_store = os.environ.get('KEEP_LOCAL_STORE')

        self.block_cache = block_cache if block_cache else KeepBlockCache()
        self.timeout = timeout
        self.proxy_timeout = proxy_timeout
        self._user_agent_pool = Queue.LifoQueue()

        if local_store:
            self.local_store = local_store
            self.get = self.local_store_get
            self.put = self.local_store_put
        else:
            self.num_retries = num_retries
            if proxy:
                if not proxy.endswith('/'):
                    proxy += '/'
                self.api_token = api_token
                self._gateway_services = {}
                self._keep_services = [{
                    'uuid': 'proxy',
                    '_service_root': proxy,
                    }]
                self.using_proxy = True
                self._static_services_list = True
            else:
                # It's important to avoid instantiating an API client
                # unless we actually need one, for testing's sake.
                if api_client is None:
                    api_client = arvados.api('v1')
                self.api_client = api_client
                self.api_token = api_client.api_token
                self._gateway_services = {}
                self._keep_services = None
                self.using_proxy = None
                self._static_services_list = False

    def current_timeout(self, attempt_number):
        """Return the appropriate timeout to use for this client.

        The proxy timeout setting if the backend service is currently a proxy,
        the regular timeout setting otherwise.  The `attempt_number` indicates
        how many times the operation has been tried already (starting from 0
        for the first try), and scales the connection timeout portion of the
        return value accordingly.

        """
        # TODO(twp): the timeout should be a property of a
        # KeepService, not a KeepClient. See #4488.
        t = self.proxy_timeout if self.using_proxy else self.timeout
        return (t[0] * (1 << attempt_number), t[1])

    def build_services_list(self, force_rebuild=False):
        if (self._static_services_list or
              (self._keep_services and not force_rebuild)):
            return
        with self.lock:
            try:
                keep_services = self.api_client.keep_services().accessible()
            except Exception:  # API server predates Keep services.
                keep_services = self.api_client.keep_disks().list()

            accessible = keep_services.execute().get('items')
            if not accessible:
                raise arvados.errors.NoKeepServersError()

            # Precompute the base URI for each service.
            for r in accessible:
<<<<<<< HEAD
                r['_service_root'] = "{}://[{}]:{:d}/".format(
=======
                host = r['service_host']
                if not host.startswith('[') and host.find(':') >= 0:
                    # IPv6 URIs must be formatted like http://[::1]:80/...
                    host = '[' + host + ']'
                r['_service_root'] = "{}://{}:{:d}/".format(
>>>>>>> dd5deb94
                    'https' if r['service_ssl_flag'] else 'http',
                    host,
                    r['service_port'])

            # Gateway services are only used when specified by UUID,
            # so there's nothing to gain by filtering them by
            # service_type.
            self._gateway_services = {ks.get('uuid'): ks for ks in accessible}
            _logger.debug(str(self._gateway_services))

            self._keep_services = [
                ks for ks in accessible
                if ks.get('service_type') in ['disk', 'proxy']]
            _logger.debug(str(self._keep_services))

            self.using_proxy = any(ks.get('service_type') == 'proxy'
                                   for ks in self._keep_services)

    def _service_weight(self, data_hash, service_uuid):
        """Compute the weight of a Keep service endpoint for a data
        block with a known hash.

        The weight is md5(h + u) where u is the last 15 characters of
        the service endpoint's UUID.
        """
        return hashlib.md5(data_hash + service_uuid[-15:]).hexdigest()

    def weighted_service_roots(self, locator, force_rebuild=False):
        """Return an array of Keep service endpoints, in the order in
        which they should be probed when reading or writing data with
        the given hash+hints.
        """
        self.build_services_list(force_rebuild)

        sorted_roots = []

        # Use the services indicated by the given +K@... remote
        # service hints, if any are present and can be resolved to a
        # URI.
        for hint in locator.hints:
            if hint.startswith('K@'):
                if len(hint) == 7:
                    sorted_roots.append(
                        "https://keep.{}.arvadosapi.com/".format(hint[2:]))
                elif len(hint) == 29:
                    svc = self._gateway_services.get(hint[2:])
                    if svc:
                        sorted_roots.append(svc['_service_root'])

        # Sort the available local services by weight (heaviest first)
        # for this locator, and return their service_roots (base URIs)
        # in that order.
        sorted_roots.extend([
            svc['_service_root'] for svc in sorted(
                self._keep_services,
                reverse=True,
                key=lambda svc: self._service_weight(locator.md5sum, svc['uuid']))])
        _logger.debug("{}: {}".format(locator, sorted_roots))
        return sorted_roots

    def map_new_services(self, roots_map, locator, force_rebuild, **headers):
        # roots_map is a dictionary, mapping Keep service root strings
        # to KeepService objects.  Poll for Keep services, and add any
        # new ones to roots_map.  Return the current list of local
        # root strings.
        headers.setdefault('Authorization', "OAuth2 %s" % (self.api_token,))
        local_roots = self.weighted_service_roots(locator, force_rebuild)
        for root in local_roots:
            if root not in roots_map:
                roots_map[root] = self.KeepService(
                    root, self._user_agent_pool, **headers)
        return local_roots

    @staticmethod
    def _check_loop_result(result):
        # KeepClient RetryLoops should save results as a 2-tuple: the
        # actual result of the request, and the number of servers available
        # to receive the request this round.
        # This method returns True if there's a real result, False if
        # there are no more servers available, otherwise None.
        if isinstance(result, Exception):
            return None
        result, tried_server_count = result
        if (result is not None) and (result is not False):
            return True
        elif tried_server_count < 1:
            _logger.info("No more Keep services to try; giving up")
            return False
        else:
            return None

    def get_from_cache(self, loc):
        """Fetch a block only if is in the cache, otherwise return None."""
        slot = self.block_cache.get(loc)
<<<<<<< HEAD
        if slot and slot.ready.is_set():
=======
        if slot is not None and slot.ready.is_set():
>>>>>>> dd5deb94
            return slot.get()
        else:
            return None

    @retry.retry_method
    def get(self, loc_s, num_retries=None):
        """Get data from Keep.

        This method fetches one or more blocks of data from Keep.  It
        sends a request each Keep service registered with the API
        server (or the proxy provided when this client was
        instantiated), then each service named in location hints, in
        sequence.  As soon as one service provides the data, it's
        returned.

        Arguments:
        * loc_s: A string of one or more comma-separated locators to fetch.
          This method returns the concatenation of these blocks.
        * num_retries: The number of times to retry GET requests to
          *each* Keep server if it returns temporary failures, with
          exponential backoff.  Note that, in each loop, the method may try
          to fetch data from every available Keep service, along with any
          that are named in location hints in the locator.  The default value
          is set when the KeepClient is initialized.
        """
        if ',' in loc_s:
            return ''.join(self.get(x) for x in loc_s.split(','))
        locator = KeepLocator(loc_s)
        slot, first = self.block_cache.reserve_cache(locator.md5sum)
        if not first:
            v = slot.get()
            return v

        # If the locator has hints specifying a prefix (indicating a
        # remote keepproxy) or the UUID of a local gateway service,
        # read data from the indicated service(s) instead of the usual
        # list of local disk services.
        hint_roots = ['http://keep.{}.arvadosapi.com/'.format(hint[2:])
                      for hint in locator.hints if hint.startswith('K@') and len(hint) == 7]
        hint_roots.extend([self._gateway_services[hint[2:]]['_service_root']
                           for hint in locator.hints if (
                                   hint.startswith('K@') and
                                   len(hint) == 29 and
                                   self._gateway_services.get(hint[2:])
                                   )])
        # Map root URLs to their KeepService objects.
<<<<<<< HEAD
        roots_map = {root: self.KeepService(root, self.session) for root in hint_roots}
=======
        roots_map = {
            root: self.KeepService(root, self._user_agent_pool)
            for root in hint_roots
        }
>>>>>>> dd5deb94

        # See #3147 for a discussion of the loop implementation.  Highlights:
        # * Refresh the list of Keep services after each failure, in case
        #   it's being updated.
        # * Retry until we succeed, we're out of retries, or every available
        #   service has returned permanent failure.
        sorted_roots = []
        roots_map = {}
        blob = None
        loop = retry.RetryLoop(num_retries, self._check_loop_result,
                               backoff_start=2)
        for tries_left in loop:
            try:
                sorted_roots = self.map_new_services(
                    roots_map, locator,
                    force_rebuild=(tries_left < num_retries))
            except Exception as error:
                loop.save_result(error)
                continue

            # Query KeepService objects that haven't returned
            # permanent failure, in our specified shuffle order.
            services_to_try = [roots_map[root]
                               for root in sorted_roots
                               if roots_map[root].usable()]
            for keep_service in services_to_try:
                blob = keep_service.get(locator, timeout=self.current_timeout(num_retries-tries_left))
                if blob is not None:
                    break
            loop.save_result((blob, len(services_to_try)))

        # Always cache the result, then return it if we succeeded.
        slot.set(blob)
        self.block_cache.cap_cache()
        if loop.success():
            return blob

        # Q: Including 403 is necessary for the Keep tests to continue
        # passing, but maybe they should expect KeepReadError instead?
        not_founds = sum(1 for key in sorted_roots
<<<<<<< HEAD
                         if roots_map[key].last_status() in {403, 404, 410})
        service_errors = ((key, roots_map[key].last_result)
=======
                         if roots_map[key].last_result().get('status_code', None) in {403, 404, 410})
        service_errors = ((key, roots_map[key].last_result()['error'])
>>>>>>> dd5deb94
                          for key in sorted_roots)
        if not roots_map:
            raise arvados.errors.KeepReadError(
                "failed to read {}: no Keep services available ({})".format(
                    loc_s, loop.last_result()))
        elif not_founds == len(sorted_roots):
            raise arvados.errors.NotFoundError(
                "{} not found".format(loc_s), service_errors)
        else:
            raise arvados.errors.KeepReadError(
                "failed to read {}".format(loc_s), service_errors, label="service")

    @retry.retry_method
    def put(self, data, copies=2, num_retries=None):
        """Save data in Keep.

        This method will get a list of Keep services from the API server, and
        send the data to each one simultaneously in a new thread.  Once the
        uploads are finished, if enough copies are saved, this method returns
        the most recent HTTP response body.  If requests fail to upload
        enough copies, this method raises KeepWriteError.

        Arguments:
        * data: The string of data to upload.
        * copies: The number of copies that the user requires be saved.
          Default 2.
        * num_retries: The number of times to retry PUT requests to
          *each* Keep server if it returns temporary failures, with
          exponential backoff.  The default value is set when the
          KeepClient is initialized.
        """

        if isinstance(data, unicode):
            data = data.encode("ascii")
        elif not isinstance(data, str):
            raise arvados.errors.ArgumentError("Argument 'data' to KeepClient.put must be type 'str'")

        data_hash = hashlib.md5(data).hexdigest()
        if copies < 1:
            return data_hash
        locator = KeepLocator(data_hash + '+' + str(len(data)))

        headers = {}
        if self.using_proxy:
            # Tell the proxy how many copies we want it to store
            headers['X-Keep-Desired-Replication'] = str(copies)
        roots_map = {}
        thread_limiter = KeepClient.ThreadLimiter(copies)
        loop = retry.RetryLoop(num_retries, self._check_loop_result,
                               backoff_start=2)
        for tries_left in loop:
            try:
                local_roots = self.map_new_services(
                    roots_map, locator,
                    force_rebuild=(tries_left < num_retries), **headers)
            except Exception as error:
                loop.save_result(error)
                continue

            threads = []
            for service_root, ks in roots_map.iteritems():
                if ks.finished():
                    continue
                t = KeepClient.KeepWriterThread(
                    ks,
                    data=data,
                    data_hash=data_hash,
                    service_root=service_root,
                    thread_limiter=thread_limiter,
                    timeout=self.current_timeout(num_retries-tries_left))
                t.start()
                threads.append(t)
            for t in threads:
                t.join()
            loop.save_result((thread_limiter.done() >= copies, len(threads)))

        if loop.success():
            return thread_limiter.response()
        if not roots_map:
            raise arvados.errors.KeepWriteError(
                "failed to write {}: no Keep services available ({})".format(
                    data_hash, loop.last_result()))
        else:
            service_errors = ((key, roots_map[key].last_result()['error'])
                              for key in local_roots
                              if roots_map[key].last_result()['error'])
            raise arvados.errors.KeepWriteError(
                "failed to write {} (wanted {} copies but wrote {})".format(
                    data_hash, copies, thread_limiter.done()), service_errors, label="service")

    def local_store_put(self, data, copies=1, num_retries=None):
        """A stub for put().

        This method is used in place of the real put() method when
        using local storage (see constructor's local_store argument).

        copies and num_retries arguments are ignored: they are here
        only for the sake of offering the same call signature as
        put().

        Data stored this way can be retrieved via local_store_get().
        """
        md5 = hashlib.md5(data).hexdigest()
        locator = '%s+%d' % (md5, len(data))
        with open(os.path.join(self.local_store, md5 + '.tmp'), 'w') as f:
            f.write(data)
        os.rename(os.path.join(self.local_store, md5 + '.tmp'),
                  os.path.join(self.local_store, md5))
        return locator

    def local_store_get(self, loc_s, num_retries=None):
        """Companion to local_store_put()."""
        try:
            locator = KeepLocator(loc_s)
        except ValueError:
            raise arvados.errors.NotFoundError(
                "Invalid data locator: '%s'" % loc_s)
        if locator.md5sum == config.EMPTY_BLOCK_LOCATOR.split('+')[0]:
            return ''
        with open(os.path.join(self.local_store, locator.md5sum), 'r') as f:
            return f.read()

    def is_cached(self, locator):
        return self.block_cache.reserve_cache(expect_hash)<|MERGE_RESOLUTION|>--- conflicted
+++ resolved
@@ -693,15 +693,11 @@
 
             # Precompute the base URI for each service.
             for r in accessible:
-<<<<<<< HEAD
-                r['_service_root'] = "{}://[{}]:{:d}/".format(
-=======
                 host = r['service_host']
                 if not host.startswith('[') and host.find(':') >= 0:
                     # IPv6 URIs must be formatted like http://[::1]:80/...
                     host = '[' + host + ']'
                 r['_service_root'] = "{}://{}:{:d}/".format(
->>>>>>> dd5deb94
                     'https' if r['service_ssl_flag'] else 'http',
                     host,
                     r['service_port'])
@@ -796,11 +792,7 @@
     def get_from_cache(self, loc):
         """Fetch a block only if is in the cache, otherwise return None."""
         slot = self.block_cache.get(loc)
-<<<<<<< HEAD
-        if slot and slot.ready.is_set():
-=======
         if slot is not None and slot.ready.is_set():
->>>>>>> dd5deb94
             return slot.get()
         else:
             return None
@@ -847,14 +839,10 @@
                                    self._gateway_services.get(hint[2:])
                                    )])
         # Map root URLs to their KeepService objects.
-<<<<<<< HEAD
-        roots_map = {root: self.KeepService(root, self.session) for root in hint_roots}
-=======
         roots_map = {
             root: self.KeepService(root, self._user_agent_pool)
             for root in hint_roots
         }
->>>>>>> dd5deb94
 
         # See #3147 for a discussion of the loop implementation.  Highlights:
         # * Refresh the list of Keep services after each failure, in case
@@ -895,13 +883,8 @@
         # Q: Including 403 is necessary for the Keep tests to continue
         # passing, but maybe they should expect KeepReadError instead?
         not_founds = sum(1 for key in sorted_roots
-<<<<<<< HEAD
-                         if roots_map[key].last_status() in {403, 404, 410})
-        service_errors = ((key, roots_map[key].last_result)
-=======
                          if roots_map[key].last_result().get('status_code', None) in {403, 404, 410})
         service_errors = ((key, roots_map[key].last_result()['error'])
->>>>>>> dd5deb94
                           for key in sorted_roots)
         if not roots_map:
             raise arvados.errors.KeepReadError(
