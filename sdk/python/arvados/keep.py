--- conflicted
+++ resolved
@@ -295,13 +295,8 @@
 
         def last_status(self):
             try:
-<<<<<<< HEAD
-                return int(self.last_result[0].status)
-            except (AttributeError, IndexError, ValueError, TypeError):
-=======
                 return self.last_result.status_code
             except AttributeError:
->>>>>>> 5141c3ee
                 return None
 
         def get(self, locator, timeout=None):
@@ -488,11 +483,6 @@
                 self.using_proxy = None
                 self._static_services_list = False
 
-<<<<<<< HEAD
-    def build_services_list(self, force_rebuild=False):
-        if (self._static_services_list or
-              (self._keep_services and not force_rebuild)):
-=======
     def current_timeout(self):
         """Return the appropriate timeout to use for this client: the proxy
         timeout setting if the backend service is currently a proxy,
@@ -502,10 +492,9 @@
         # KeepService, not a KeepClient. See #4488.
         return self.proxy_timeout if self.using_proxy else self.timeout
 
-    def build_service_roots(self, force_rebuild=False):
-        if (self.static_service_roots or
-              (self.service_roots and not force_rebuild)):
->>>>>>> 5141c3ee
+    def build_services_list(self, force_rebuild=False):
+        if (self._static_services_list or
+              (self._keep_services and not force_rebuild)):
             return
         with self.lock:
             try:
