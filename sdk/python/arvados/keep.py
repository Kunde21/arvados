import gflags
import httplib
import httplib2
import logging
import os
import pprint
import sys
import types
import subprocess
import json
import UserDict
import re
import hashlib
import string
import bz2
import zlib
import fcntl
import time
import threading
import timer

global_client_object = None

from api import *
import config
import arvados.errors

class Keep:
    @staticmethod
    def global_client_object():
        global global_client_object
        if global_client_object == None:
            global_client_object = KeepClient()
        return global_client_object

    @staticmethod
    def get(locator, **kwargs):
        return Keep.global_client_object().get(locator, **kwargs)

    @staticmethod
    def put(data, **kwargs):
        return Keep.global_client_object().put(data, **kwargs)

class KeepClient(object):

    class ThreadLimiter(object):
        """
        Limit the number of threads running at a given time to
        {desired successes} minus {successes reported}. When successes
        reported == desired, wake up the remaining threads and tell
        them to quit.

        Should be used in a "with" block.
        """
        def __init__(self, todo):
            self._todo = todo
            self._done = 0
            self._todo_lock = threading.Semaphore(todo)
            self._done_lock = threading.Lock()

        def __enter__(self):
            self._todo_lock.acquire()
            return self

        def __exit__(self, type, value, traceback):
            self._todo_lock.release()

        def shall_i_proceed(self):
            """
            Return true if the current thread should do stuff. Return
            false if the current thread should just stop.
            """
            with self._done_lock:
                return (self._done < self._todo)

        def increment_done(self):
            """
            Report that the current thread was successful.
            """
            with self._done_lock:
                self._done += 1

        def done(self):
            """
            Return how many successes were reported.
            """
            with self._done_lock:
                return self._done

    class KeepWriterThread(threading.Thread):
        """
        Write a blob of data to the given Keep server. Call
        increment_done() of the given ThreadLimiter if the write
        succeeds.
        """
        def __init__(self, **kwargs):
            super(KeepClient.KeepWriterThread, self).__init__()
            self.args = kwargs

        def run(self):
            with self.args['thread_limiter'] as limiter:
                if not limiter.shall_i_proceed():
                    # My turn arrived, but the job has been done without
                    # me.
                    return
                logging.debug("KeepWriterThread %s proceeding %s %s" %
                              (str(threading.current_thread()),
                               self.args['data_hash'],
                               self.args['service_root']))
                h = httplib2.Http()
                url = self.args['service_root'] + self.args['data_hash']
                api_token = config.get('ARVADOS_API_TOKEN')
                headers = {'Authorization': "OAuth2 %s" % api_token}
                try:
                    resp, content = h.request(url.encode('utf-8'), 'PUT',
                                              headers=headers,
                                              body=self.args['data'])
                    if (resp['status'] == '401' and
                        re.match(r'Timestamp verification failed', content)):
                        body = KeepClient.sign_for_old_server(
                            self.args['data_hash'],
                            self.args['data'])
                        h = httplib2.Http()
                        resp, content = h.request(url.encode('utf-8'), 'PUT',
                                                  headers=headers,
                                                  body=body)
                    if re.match(r'^2\d\d$', resp['status']):
                        logging.debug("KeepWriterThread %s succeeded %s %s" %
                                      (str(threading.current_thread()),
                                       self.args['data_hash'],
                                       self.args['service_root']))
                        return limiter.increment_done()
                    logging.warning("Request fail: PUT %s => %s %s" %
                                    (url, resp['status'], content))
                except (httplib2.HttpLib2Error, httplib.HTTPException) as e:
                    logging.warning("Request fail: PUT %s => %s: %s" %
                                    (url, type(e), str(e)))

    def __init__(self):
        self.lock = threading.Lock()
        self.service_roots = None
        self._cache_lock = threading.Lock()
        self._cache = []
        # default 256 megabyte cache
        self.cache_max = 256 * 1024 * 1024

    def shuffled_service_roots(self, hash):
        if self.service_roots == None:
            self.lock.acquire()
<<<<<<< HEAD
            keep_disks = arvados.api().keep_disks().list().execute()['items']
            roots = (("http%s://%s:%d/" %
                      ('s' if f['service_ssl_flag'] else '',
                       f['service_host'],
                       f['service_port']))
                     for f in keep_disks)
            self.service_roots = sorted(set(roots))
            logging.debug(str(self.service_roots))
            self.lock.release()
=======
            try:
                keep_disks = api().keep_disks().list().execute()['items']
                roots = (("http%s://%s:%d/" %
                          ('s' if f['service_ssl_flag'] else '',
                           f['service_host'],
                           f['service_port']))
                         for f in keep_disks)
                self.service_roots = sorted(set(roots))
                logging.debug(str(self.service_roots))
            finally:
                self.lock.release()
>>>>>>> d4346ebd
        seed = hash
        pool = self.service_roots[:]
        pseq = []
        while len(pool) > 0:
            if len(seed) < 8:
                if len(pseq) < len(hash) / 4: # first time around
                    seed = hash[-4:] + hash
                else:
                    seed += hash
            probe = int(seed[0:8], 16) % len(pool)
            pseq += [pool[probe]]
            pool = pool[:probe] + pool[probe+1:]
            seed = seed[8:]
        logging.debug(str(pseq))
        return pseq

    class CacheSlot(object):
        def __init__(self, locator):
            self.locator = locator
            self.ready = threading.Event()
            self.content = None

        def get(self):
            self.ready.wait()
            return self.content

        def set(self, value):
            self.content = value
            self.ready.set()

        def size(self):
            if self.content == None:
                return 0
            else:
                return len(self.content)

    def cap_cache(self):
        '''Cap the cache size to self.cache_max'''
        self._cache_lock.acquire()
        try:
            self._cache = filter(lambda c: not (c.ready.is_set() and c.content == None), self._cache)
            sm = sum([slot.size() for slot in self._cache])
            while sm > self.cache_max:
                del self._cache[-1]
                sm = sum([slot.size() for a in self._cache])
        finally:
            self._cache_lock.release()

    def reserve_cache(self, locator):
        '''Reserve a cache slot for the specified locator, 
        or return the existing slot.'''
        self._cache_lock.acquire()
        try:
            # Test if the locator is already in the cache
            for i in xrange(0, len(self._cache)):
                if self._cache[i].locator == locator:
                    n = self._cache[i]
                    if i != 0:
                        # move it to the front
                        del self._cache[i]
                        self._cache.insert(0, n)
                    return n, False

            # Add a new cache slot for the locator
            n = KeepClient.CacheSlot(locator)
            self._cache.insert(0, n)
            return n, True
        finally:
            self._cache_lock.release()

    def get(self, locator):
        #logging.debug("Keep.get %s" % (locator))

        if re.search(r',', locator):
            return ''.join(self.get(x) for x in locator.split(','))
        if 'KEEP_LOCAL_STORE' in os.environ:
            return KeepClient.local_store_get(locator)
        expect_hash = re.sub(r'\+.*', '', locator)

        slot, first = self.reserve_cache(expect_hash)
        #logging.debug("%s %s %s" % (slot, first, expect_hash))

        if not first:
            v = slot.get()
            return v

        try:
            for service_root in self.shuffled_service_roots(expect_hash):
                url = service_root + expect_hash
                api_token = config.get('ARVADOS_API_TOKEN')
                headers = {'Authorization': "OAuth2 %s" % api_token,
                           'Accept': 'application/octet-stream'}
                blob = self.get_url(url, headers, expect_hash)
                if blob:
                    slot.set(blob)
                    self.cap_cache()
                    return blob

            for location_hint in re.finditer(r'\+K@([a-z0-9]+)', locator):
                instance = location_hint.group(1)
                url = 'http://keep.' + instance + '.arvadosapi.com/' + expect_hash
                blob = self.get_url(url, {}, expect_hash)
                if blob:
                    slot.set(blob)
                    self.cap_cache()
                    return blob
        except:
            slot.set(None)
            self.cap_cache()
            raise

        slot.set(None)
        self.cap_cache()
        raise arvados.errors.NotFoundError("Block not found: %s" % expect_hash)

    def get_url(self, url, headers, expect_hash):
        h = httplib2.Http()
        try:
            logging.info("Request: GET %s" % (url))
            with timer.Timer() as t:
                resp, content = h.request(url.encode('utf-8'), 'GET',
                                          headers=headers)
            logging.info("Received %s bytes in %s msec (%s MiB/sec)" % (len(content), 
                                                                        t.msecs, 
                                                                        (len(content)/(1024*1024))/t.secs))
            if re.match(r'^2\d\d$', resp['status']):
                m = hashlib.new('md5')
                m.update(content)
                md5 = m.hexdigest()
                if md5 == expect_hash:
                    return content
                logging.warning("Checksum fail: md5(%s) = %s" % (url, md5))
        except Exception as e:
            logging.info("Request fail: GET %s => %s: %s" %
                         (url, type(e), str(e)))
        return None

    def put(self, data, **kwargs):
        if 'KEEP_LOCAL_STORE' in os.environ:
            return KeepClient.local_store_put(data)
        m = hashlib.new('md5')
        m.update(data)
        data_hash = m.hexdigest()
        have_copies = 0
        want_copies = kwargs.get('copies', 2)
        if not (want_copies > 0):
            return data_hash
        threads = []
        thread_limiter = KeepClient.ThreadLimiter(want_copies)
        for service_root in self.shuffled_service_roots(data_hash):
            t = KeepClient.KeepWriterThread(data=data,
                                            data_hash=data_hash,
                                            service_root=service_root,
                                            thread_limiter=thread_limiter)
            t.start()
            threads += [t]
        for t in threads:
            t.join()
        have_copies = thread_limiter.done()
        if have_copies == want_copies:
            return (data_hash + '+' + str(len(data)))
        raise arvados.errors.KeepWriteError(
            "Write fail for %s: wanted %d but wrote %d" %
            (data_hash, want_copies, have_copies))

    @staticmethod
    def sign_for_old_server(data_hash, data):
        return (("-----BEGIN PGP SIGNED MESSAGE-----\n\n\n%d %s\n-----BEGIN PGP SIGNATURE-----\n\n-----END PGP SIGNATURE-----\n" % (int(time.time()), data_hash)) + data)


    @staticmethod
    def local_store_put(data):
        m = hashlib.new('md5')
        m.update(data)
        md5 = m.hexdigest()
        locator = '%s+%d' % (md5, len(data))
        with open(os.path.join(os.environ['KEEP_LOCAL_STORE'], md5 + '.tmp'), 'w') as f:
            f.write(data)
        os.rename(os.path.join(os.environ['KEEP_LOCAL_STORE'], md5 + '.tmp'),
                  os.path.join(os.environ['KEEP_LOCAL_STORE'], md5))
        return locator

    @staticmethod
    def local_store_get(locator):
        r = re.search('^([0-9a-f]{32,})', locator)
        if not r:
            raise arvados.errors.NotFoundError(
                "Invalid data locator: '%s'" % locator)
        if r.group(0) == config.EMPTY_BLOCK_LOCATOR.split('+')[0]:
            return ''
        with open(os.path.join(os.environ['KEEP_LOCAL_STORE'], r.group(0)), 'r') as f:
            return f.read()<|MERGE_RESOLUTION|>--- conflicted
+++ resolved
@@ -147,19 +147,8 @@
     def shuffled_service_roots(self, hash):
         if self.service_roots == None:
             self.lock.acquire()
-<<<<<<< HEAD
-            keep_disks = arvados.api().keep_disks().list().execute()['items']
-            roots = (("http%s://%s:%d/" %
-                      ('s' if f['service_ssl_flag'] else '',
-                       f['service_host'],
-                       f['service_port']))
-                     for f in keep_disks)
-            self.service_roots = sorted(set(roots))
-            logging.debug(str(self.service_roots))
-            self.lock.release()
-=======
             try:
-                keep_disks = api().keep_disks().list().execute()['items']
+                keep_disks = arvados.api().keep_disks().list().execute()['items']
                 roots = (("http%s://%s:%d/" %
                           ('s' if f['service_ssl_flag'] else '',
                            f['service_host'],
@@ -169,7 +158,7 @@
                 logging.debug(str(self.service_roots))
             finally:
                 self.lock.release()
->>>>>>> d4346ebd
+
         seed = hash
         pool = self.service_roots[:]
         pseq = []
