--- conflicted
+++ resolved
@@ -882,7 +882,6 @@
         c = Collection('. 781e5e245d69b566979b86e28d23f2c7+10 0:10:count1.txt\n')
         c.copy("count1.txt", "foo/")
         self.assertEqual(". 781e5e245d69b566979b86e28d23f2c7+10 0:10:count1.txt\n./foo 781e5e245d69b566979b86e28d23f2c7+10 0:10:count1.txt\n", c.portable_manifest_text())
-<<<<<<< HEAD
 
     def test_rename_file(self):
         c = Collection('. 781e5e245d69b566979b86e28d23f2c7+10 0:10:count1.txt\n')
@@ -901,8 +900,6 @@
         c2.rename("count1.txt", "count2.txt", source_collection=c1)
         self.assertEqual("", c1.manifest_text())
         self.assertEqual(". 781e5e245d69b566979b86e28d23f2c7+10 0:10:count2.txt\n", c2.manifest_text())
-=======
->>>>>>> dd5deb94
 
     def test_clone(self):
         c = Collection('. 781e5e245d69b566979b86e28d23f2c7+10 0:10:count1.txt\n./foo 781e5e245d69b566979b86e28d23f2c7+10 0:10:count2.txt\n')
