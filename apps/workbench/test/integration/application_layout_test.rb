require 'integration_helper'

class ApplicationLayoutTest < ActionDispatch::IntegrationTest
  # These tests don't do state-changing API calls. Save some time by
  # skipping the database reset.
  reset_api_fixtures :after_each_test, false
  reset_api_fixtures :after_suite, true

  setup do
    need_javascript
  end

  def verify_homepage user, invited, has_profile
    profile_config = Rails.configuration.user_profile_form_fields

    if !user
      assert page.has_text?('Please log in'), 'Not found text - Please log in'
      assert page.has_text?('The "Log in" button below will show you a Google sign-in page'), 'Not found text - google sign in page'
      assert page.has_no_text?('My projects'), 'Found text - My projects'
      assert page.has_link?("Log in to #{Rails.configuration.site_name}"), 'Not found text - log in to'
    elsif user['is_active']
      if profile_config && !has_profile
        assert page.has_text?('Save profile'), 'No text - Save profile'
      else
        assert page.has_link?("Projects"), 'Not found link - Projects'
        page.find("#projects-menu").click
        assert_selector 'a', text: 'Add a new project'
        assert_no_selector 'a', text: 'Browse public projects'
        assert page.has_text?('Projects shared with me'), 'Not found text - Project shared with me'
      end
    elsif invited
      assert page.has_text?('Please check the box below to indicate that you have read and accepted the user agreement'), 'Not found text - Please check the box below . . .'
    else
      assert page.has_text?('Your account is inactive'), 'Not found text - Your account is inactive'
    end

    within('.navbar-fixed-top') do
      if !user
        assert_text Rails.configuration.site_name.downcase
        assert_no_selector 'a', text: Rails.configuration.site_name.downcase
        assert page.has_link?('Log in'), 'Not found link - Log in'
      else
        # my account menu
        assert_selector 'a', text: Rails.configuration.site_name.downcase
        assert(page.has_link?("notifications-menu"), 'no user menu')
        page.find("#notifications-menu").click
        within('.dropdown-menu') do
          if user['is_active']
            assert page.has_no_link?('Not active'), 'Found link - Not active'
            assert page.has_no_link?('Sign agreements'), 'Found link - Sign agreements'

            assert_selector "a[href=\"/projects/#{user['uuid']}\"]", text: 'Home project'
            assert page.has_link?('Manage account'), 'No link - Manage account'

            if profile_config
              assert page.has_link?('Manage profile'), 'No link - Manage profile'
            else
              assert page.has_no_link?('Manage profile'), 'Found link - Manage profile'
            end
          else
            assert_no_selector 'a', text: 'Home project'
            assert page.has_no_link?('Manage account'), 'Found link - Manage account'
            assert page.has_no_link?('Manage profile'), 'Found link - Manage profile'
          end
          assert page.has_link?('Log out'), 'No link - Log out'
        end
      end
    end
  end

  # test the help menu
  def check_help_menu
    within('.navbar-fixed-top') do
      page.find("#arv-help").click
      within('.dropdown-menu') do
        assert_selector 'a', text:'Getting Started ...'
        assert_selector 'a', text:'Public Pipelines and Data sets'
        assert page.has_link?('Tutorials and User guide'), 'No link - Tutorials and User guide'
        assert page.has_link?('API Reference'), 'No link - API Reference'
        assert page.has_link?('SDK Reference'), 'No link - SDK Reference'
        assert page.has_link?('Show version / debugging info ...'), 'No link - Show version / debugging info'
        assert page.has_link?('Report a problem ...'), 'No link - Report a problem'
        # Version info and Report a problem are tested in "report_issue_test.rb"
      end
    end
  end

  def verify_system_menu user
    if user && user['is_admin']
      assert page.has_link?('system-menu'), 'No link - system menu'
      within('.navbar-fixed-top') do
        page.find("#system-menu").click
        within('.dropdown-menu') do
          assert page.has_text?('Groups'), 'No text - Groups'
          assert page.has_link?('Repositories'), 'No link - Repositories'
          assert page.has_link?('Virtual machines'), 'No link - Virtual machines'
          assert page.has_link?('SSH keys'), 'No link - SSH keys'
          assert page.has_link?('API tokens'), 'No link - API tokens'
          find('a', text: 'Users').click
        end
      end
      assert page.has_text? 'Add a new user'
    else
      assert page.has_no_link?('system-menu'), 'Found link - system menu'
    end
  end

  [
    [nil, nil, false, false],
    ['inactive', api_fixture('users')['inactive'], true, false],
    ['inactive_uninvited', api_fixture('users')['inactive_uninvited'], false, false],
    ['active', api_fixture('users')['active'], true, true],
    ['admin', api_fixture('users')['admin'], true, true],
    ['active_no_prefs', api_fixture('users')['active_no_prefs'], true, false],
    ['active_no_prefs_profile_no_getting_started_shown',
        api_fixture('users')['active_no_prefs_profile_no_getting_started_shown'], true, false],
  ].each do |token, user, invited, has_profile|

    test "visit home page for user #{token}" do
      if !token
        visit ('/')
      else
        visit page_with_token(token)
      end

      verify_homepage user, invited, has_profile
    end

    test "check help for user #{token}" do
      if !token
        visit ('/')
      else
        visit page_with_token(token)
      end

      check_help_menu
    end

    test "test system menu for user #{token}" do
      if !token
        visit ('/')
      else
        visit page_with_token(token)
      end

      verify_system_menu user
    end
  end

  test "test getting started help menu item" do
    visit page_with_token('active')
    within '.navbar-fixed-top' do
      find('.help-menu > a').click
      find('.help-menu .dropdown-menu a', text: 'Getting Started ...').click
    end

    within '.modal-content' do
      assert_text 'Getting Started'
      assert_selector 'button:not([disabled])', text: 'Next'
      assert_no_selector 'button:not([disabled])', text: 'Prev'

      # Use Next button to enable Prev button
      click_button 'Next'
      assert_selector 'button:not([disabled])', text: 'Prev'  # Prev button is now enabled
      click_button 'Prev'
      assert_no_selector 'button:not([disabled])', text: 'Prev'  # Prev button is again disabled

      # Click Next until last page is reached and verify that it is disabled
      (0..20).each do |i|   # currently we only have 4 pages, and don't expect to have more than 20 in future
        click_button 'Next'
        begin
          find('button:not([disabled])', text: 'Next')
        rescue => e
          break
        end
      end
      assert_no_selector 'button:not([disabled])', text: 'Next'  # Next button is disabled
      assert_selector 'button:not([disabled])', text: 'Prev'     # Prev button is enabled
      click_button 'Prev'
      assert_selector 'button:not([disabled])', text: 'Next'     # Next button is now enabled

      first('button', text: 'x').click
    end
    assert_text 'Active pipelines' # seeing dashboard now
  end

  test "test arvados_public_data_doc_url config unset" do
    Rails.configuration.arvados_public_data_doc_url = false

    visit page_with_token('active')
    within '.navbar-fixed-top' do
      find('.help-menu > a').click

      assert_no_selector 'a', text:'Public Pipelines and Data sets'

      assert_selector 'a', text:'Getting Started ...'
      assert page.has_link?('Tutorials and User guide'), 'No link - Tutorials and User guide'
      assert page.has_link?('API Reference'), 'No link - API Reference'
      assert page.has_link?('SDK Reference'), 'No link - SDK Reference'
      assert page.has_link?('Show version / debugging info ...'), 'No link - Show version / debugging info'
      assert page.has_link?('Report a problem ...'), 'No link - Report a problem'
    end
  end

<<<<<<< HEAD
   [
    ['Repositories','repository','Attributes'],
    ['Virtual machines','virtual machine','current_user_logins'],
    ['SSH keys','authorized key','public_key'],
    ['Links','link','link_class'],
    ['Groups','group','group_class'],
    ['Compute nodes','node','info[ping_secret'],
    ['Keep services','keep service','service_ssl_flag'],
    ['Keep disks', 'keep disk','bytes_free'],
  ].each do |page_name, add_button_text, look_for|
    test "test system menu #{page_name} link" do
      skip 'Skip repositories test until #6652 is fixed.' if page_name == 'Repositories'

      visit page_with_token('admin')
      within('.navbar-fixed-top') do
        page.find("#system-menu").click
        within('.dropdown-menu') do
          assert_selector 'a', text: page_name
          find('a', text: page_name).click
        end
      end

      # click the add button
      assert_selector 'button', text: "Add a new #{add_button_text}"
      find('button', text: "Add a new #{add_button_text}").click

      # look for unique property in the created object page
      assert page.has_text? look_for
    end
=======
  test "no SSH public key notification when shell_in_a_box_url is configured" do
    Rails.configuration.shell_in_a_box_url = 'example.com'
    visit page_with_token('job_reader')
    click_link 'notifications-menu'
    assert_no_selector 'a', text:'Click here to set up an SSH public key for use with Arvados.'
    assert_selector 'a', text:'Click here to learn how to run an Arvados Crunch pipeline'
>>>>>>> 106df13f
  end
end<|MERGE_RESOLUTION|>--- conflicted
+++ resolved
@@ -202,7 +202,14 @@
     end
   end
 
-<<<<<<< HEAD
+  test "no SSH public key notification when shell_in_a_box_url is configured" do
+    Rails.configuration.shell_in_a_box_url = 'example.com'
+    visit page_with_token('job_reader')
+    click_link 'notifications-menu'
+    assert_no_selector 'a', text:'Click here to set up an SSH public key for use with Arvados.'
+    assert_selector 'a', text:'Click here to learn how to run an Arvados Crunch pipeline'
+  end
+
    [
     ['Repositories','repository','Attributes'],
     ['Virtual machines','virtual machine','current_user_logins'],
@@ -232,13 +239,5 @@
       # look for unique property in the created object page
       assert page.has_text? look_for
     end
-=======
-  test "no SSH public key notification when shell_in_a_box_url is configured" do
-    Rails.configuration.shell_in_a_box_url = 'example.com'
-    visit page_with_token('job_reader')
-    click_link 'notifications-menu'
-    assert_no_selector 'a', text:'Click here to set up an SSH public key for use with Arvados.'
-    assert_selector 'a', text:'Click here to learn how to run an Arvados Crunch pipeline'
->>>>>>> 106df13f
   end
 end