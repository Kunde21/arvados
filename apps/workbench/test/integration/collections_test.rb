require 'integration_helper'
require 'selenium-webdriver'
require 'headless'

class CollectionsTest < ActionDispatch::IntegrationTest
  setup do
    Capybara.current_driver = :rack_test
  end

  test "Can copy a collection to a project" do
    Capybara.current_driver = Capybara.javascript_driver

    collection_uuid = api_fixture('collections')['foo_file']['uuid']
    collection_name = api_fixture('collections')['foo_file']['name']
    project_uuid = api_fixture('groups')['aproject']['uuid']
    project_name = api_fixture('groups')['aproject']['name']
    visit page_with_token('active', "/collections/#{collection_uuid}")
    click_link 'Copy to project...'
    find('.selectable', text: project_name).click
    find('.modal-footer a,button', text: 'Copy').click
    wait_for_ajax
    # It should navigate to the project after copying...
    assert(page.has_text?(project_name))
    assert(page.has_text?("Copy of #{collection_name}"))
  end

  test "Collection page renders name" do
    uuid = api_fixture('collections')['foo_file']['uuid']
    coll_name = api_fixture('collections')['foo_file']['name']
    visit page_with_token('active', "/collections/#{uuid}")
    assert(page.has_text?(coll_name), "Collection page did not include name")
    # Now check that the page is otherwise normal, and the collection name
    # isn't only showing up in an error message.
    assert(page.has_link?('foo'), "Collection page did not include file link")
  end

  test "can download an entire collection with a reader token" do
    uuid = api_fixture('collections')['foo_file']['uuid']
    token = api_fixture('api_client_authorizations')['active_all_collections']['api_token']
    url_head = "/collections/download/#{uuid}/#{token}/"
    visit url_head
    # It seems that Capybara can't inspect tags outside the body, so this is
    # a very blunt approach.
    assert_no_match(/<\s*meta[^>]+\bnofollow\b/i, page.html,
                    "wget prohibited from recursing the collection page")
    # TODO: When we can test against a Keep server, actually follow links
    # and check their contents, rather than testing the href directly
    # (this is too closely tied to implementation details).
    hrefs = page.all('a').map do |anchor|
      link = anchor[:href] || ''
      if link.start_with? url_head
        link[url_head.size .. -1]
      elsif link.start_with? '/'
        nil
      else
        link
      end
    end
    assert_equal(['foo'], hrefs.compact.sort,
                 "download page did provide strictly file links")
  end

  test "can view empty collection" do
    uuid = 'd41d8cd98f00b204e9800998ecf8427e+0'
    visit page_with_token('active', "/collections/#{uuid}")
    assert page.has_text?('This collection is empty')
  end

  test "combine selected collections into new collection" do
    headless = Headless.new
    headless.start
    Capybara.current_driver = :selenium

    foo_collection = api_fixture('collections')['foo_file']
    bar_collection = api_fixture('collections')['bar_file']

    visit page_with_token('active', "/collections")

    assert(page.has_text?(foo_collection['uuid']), "Collection page did not include foo file")
    assert(page.has_text?(bar_collection['uuid']), "Collection page did not include bar file")

    within('tr', text: foo_collection['uuid']) do
      find('input[type=checkbox]').click
    end

    within('tr', text: bar_collection['uuid']) do
      find('input[type=checkbox]').click
    end

    click_button 'Selection...'
    within('.selection-action-container') do
      click_link 'Create new collection with selected collections'
    end

    # now in the newly created collection page
    assert(page.has_text?('Copy to project'), "Copy to project text not found in new collection page")
    assert(page.has_no_text?(foo_collection['name']), "Collection page did not include foo file")
    assert(page.has_text?('foo'), "Collection page did not include foo file")
    assert(page.has_no_text?(bar_collection['name']), "Collection page did not include foo file")
    assert(page.has_text?('bar'), "Collection page did not include bar file")
    assert(page.has_text?('Created new collection in your Home project'),
                          'Not found flash message that new collection is created in Home project')
    headless.stop
  end

  [
    ['active', 'foo_file', false],
    ['active', 'foo_collection_in_aproject', true],
    ['project_viewer', 'foo_file', false],
    ['project_viewer', 'foo_collection_in_aproject', false], #aproject not writable
  ].each do |user, collection, expect_collection_in_aproject|
    test "combine selected collection files into new collection #{user} #{collection} #{expect_collection_in_aproject}" do
      headless = Headless.new
      headless.start
      Capybara.current_driver = :selenium

      my_collection = api_fixture('collections')[collection]

      visit page_with_token(user, "/collections")

      # choose file from foo collection
      within('tr', text: my_collection['uuid']) do
        click_link 'Show'
      end

      # now in collection page
      find('input[type=checkbox]').click

      click_button 'Selection...'
      within('.selection-action-container') do
        click_link 'Create new collection with selected files'
      end

      # now in the newly created collection page
      assert(page.has_text?('Copy to project'), "Copy to project text not found in new collection page")
      assert(page.has_no_text?(my_collection['name']), "Collection page did not include foo file")
      assert(page.has_text?('foo'), "Collection page did not include foo file")
      if expect_collection_in_aproject
        aproject = api_fixture('groups')['aproject']
        assert page.has_text?("Created new collection in the project #{aproject['name']}"),
                              'Not found flash message that new collection is created in aproject'
      else
        assert page.has_text?("Created new collection in your Home project"),
                              'Not found flash message that new collection is created in Home project'
      end

      headless.stop
    end
  end

<<<<<<< HEAD
  test "combine selected collection files from collection subdirectory" do
    headless = Headless.new
    headless.start
    Capybara.current_driver = :selenium

    visit page_with_token('user1_with_load', "/collections/zzzzz-4zz18-filesinsubdir00")

    # now in collection page
    input_files = page.all('input[type=checkbox]')
    (0..input_files.count-1).each do |i|
      input_files[i].click
    end

    click_button 'Selection...'
    within('.selection-action-container') do
      click_link 'Create new collection with selected files'
    end

    # now in the newly created collection page
    assert(page.has_text?('file_in_subdir1'), 'file not found - file_in_subdir1')
    assert(page.has_text?('file1_in_subdir3.txt'), 'file not found - file1_in_subdir3.txt')
    assert(page.has_text?('file2_in_subdir3.txt'), 'file not found - file2_in_subdir3.txt')
    assert(page.has_text?('file1_in_subdir4.txt'), 'file not found - file1_in_subdir4.txt')
    assert(page.has_text?('file2_in_subdir4.txt'), 'file not found - file1_in_subdir4.txt')

    headless.stop
  end
=======
  test "Collection portable data hash redirect" do
    di = api_fixture('collections')['docker_image']
    visit page_with_token('active', "/collections/#{di['portable_data_hash']}")

    # check redirection
    assert current_path.end_with?("/collections/#{di['uuid']}")
    assert page.has_text?("docker_image")
    assert page.has_text?("Activity")
    assert page.has_text?("Sharing and permissions")
  end

  test "Collection portable data hash with multiple matches" do
    pdh = api_fixture('collections')['baz_file']['portable_data_hash']
    visit page_with_token('admin', "/collections/#{pdh}")

    matches = api_fixture('collections').select {|k,v| v["portable_data_hash"] == pdh}
    assert matches.size > 1

    matches.each do |k,v|
      assert page.has_link?(v["name"]), "Page /collections/#{pdh} should contain link '#{v['name']}'"
    end
    assert page.has_no_text?("Activity")
    assert page.has_no_text?("Sharing and permissions")
  end

>>>>>>> 1ed38089
end<|MERGE_RESOLUTION|>--- conflicted
+++ resolved
@@ -148,7 +148,6 @@
     end
   end
 
-<<<<<<< HEAD
   test "combine selected collection files from collection subdirectory" do
     headless = Headless.new
     headless.start
@@ -176,7 +175,7 @@
 
     headless.stop
   end
-=======
+
   test "Collection portable data hash redirect" do
     di = api_fixture('collections')['docker_image']
     visit page_with_token('active', "/collections/#{di['portable_data_hash']}")
@@ -201,6 +200,4 @@
     assert page.has_no_text?("Activity")
     assert page.has_no_text?("Sharing and permissions")
   end
-
->>>>>>> 1ed38089
 end