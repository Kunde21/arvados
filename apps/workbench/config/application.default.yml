# Do not use this file for site configuration. Create application.yml
# instead (see application.yml.example).

development:
  cache_classes: false
  eager_load: true
  consider_all_requests_local: true
  action_controller.perform_caching: false
  action_mailer.raise_delivery_errors: false
  active_support.deprecation: :log
  action_dispatch.best_standards_support: :builtin
  assets.debug: true
  profiling_enabled: true
  site_name: Arvados Workbench (dev)
  local_modified: <%= '-modified' if `git status -s` %>

production:
  force_ssl: true
  cache_classes: true
  eager_load: true
  consider_all_requests_local: false
  action_controller.perform_caching: true
  serve_static_assets: false
  assets.compile: false
  assets.digest: true
  i18n.fallbacks: true
  active_support.deprecation: :notify
  profiling_enabled: false

  arvados_insecure_https: false

  data_import_dir: /data/arvados-workbench-upload/data
  data_export_dir: /data/arvados-workbench-download/data

  site_name: Arvados Workbench

test:
  cache_classes: true
  eager_load: false
  serve_static_assets: true
  static_cache_control: public, max-age=3600
  consider_all_requests_local: true
  action_controller.perform_caching: false
  action_dispatch.show_exceptions: false
  action_controller.allow_forgery_protection: false
  action_mailer.delivery_method: :test
  active_support.deprecation: :stderr
  profiling_enabled: false
  secret_token: <%= rand(2**256).to_s(36) %>
  secret_key_base: <%= rand(2**256).to_s(36) %>

  # When you run the Workbench's integration tests, it starts the API
  # server as a dependency.  These settings should match the API
  # server's Rails defaults.  If you adjust those, change these
  # settings in application.yml to match.
  arvados_login_base: https://localhost:3001/login
  arvados_v1_base: https://localhost:3001/arvados/v1
  arvados_insecure_https: true

  site_name: Workbench:test

  # Enable user profile with one required field
  user_profile_form_fields:
    - key: organization
      type: text
      form_field_title: Institution
      form_field_description: Your organization
      required: true
    - key: role
      type: select
      form_field_title: Your role
      form_field_description: Choose the category that best describes your role in your organization.
      options:
        - Bio-informatician
        - Computational biologist
        - Biologist or geneticist
        - Software developer
        - IT
        - Other

common:
  assets.js_compressor: false
  assets.css_compressor: false
  data_import_dir: /tmp/arvados-workbench-upload
  data_export_dir: /tmp/arvados-workbench-download
  arvados_login_base: https://arvados.local/login
  arvados_v1_base: https://arvados.local/arvados/v1
  arvados_insecure_https: true
  activation_contact_link: mailto:info@arvados.org
  arvados_docsite: http://doc.arvados.org
  arvados_theme: default
  show_user_agreement_inline: false
  secret_token: ~
  secret_key_base: false
  default_openid_prefix: https://www.google.com/accounts/o8/id
  send_user_setup_notification_email: true

  # Set user_profile_form_fields to enable and configure the user profile page.
  # Default is set to false. A commented setting with full description is provided below.
  user_profile_form_fields: false

  # Below is a sample setting of user_profile_form_fields config parameter.
  # This configuration parameter should be set to either false (to disable) or
  # to an array as shown below. 
  # Configure the list of input fields to be displayed in the profile page
  # using the attribute "key" for each of the input fields.
  # This sample shows configuration with one required and one optional form fields.
  # For each of these input fields:
  #   You can specify "type" as "text" or "select".
  #   List the "options" to be displayed for each of the "select" menu.
  #   Set "required" as "true" for any of these fields to make them required.
  # If any of the required fields are missing in the user's profile, the user will be
  # redirected to the profile page before they can access any Workbench features.
  #user_profile_form_fields:
  #  - key: organization
  #    type: text
  #    form_field_title: Institution/Company
  #    form_field_description: Your organization
  #    required: true
  #  - key: role
  #    type: select
  #    form_field_title: Your role
  #    form_field_description: Choose the category that best describes your role in your organization.
  #    options:
  #      - Bio-informatician
  #      - Computational biologist
  #      - Biologist or geneticist
  #      - Software developer
  #      - IT
  #      - Other

<<<<<<< HEAD
  # Use "user_profile_form_message" to configure the message you want to display in
  # the profile page. If this is not provided, a default message will be displayed.
  user_profile_form_message: Welcome to Arvados. Please fill in all required fields before you can access Arvados Workbench. Missing required fields are in <span style="color:red">red</span>.

  # source_version
  source_version: <%= `git log -n 1 --format=%h` %>
  local_modified: false

  # report nitification to and from addresses
  report_notifier_email_from: arvados@example.com
  report_notifier_email_to: arvados@example.com
  support_email_address: arvados@example.com
=======
  # Use "user_profile_form_message" to configure the message you want to display on
  # the profile page.
  user_profile_form_message: Welcome to Arvados. All <span style="color:red">required fields</span> must be completed before you can proceed.
>>>>>>> 6b0ad588
<|MERGE_RESOLUTION|>--- conflicted
+++ resolved
@@ -129,10 +129,9 @@
   #      - IT
   #      - Other
 
-<<<<<<< HEAD
-  # Use "user_profile_form_message" to configure the message you want to display in
-  # the profile page. If this is not provided, a default message will be displayed.
-  user_profile_form_message: Welcome to Arvados. Please fill in all required fields before you can access Arvados Workbench. Missing required fields are in <span style="color:red">red</span>.
+  # Use "user_profile_form_message" to configure the message you want to display on
+  # the profile page.
+  user_profile_form_message: Welcome to Arvados. All <span style="color:red">required fields</span> must be completed before you can proceed.
 
   # source_version
   source_version: <%= `git log -n 1 --format=%h` %>
@@ -141,9 +140,4 @@
   # report nitification to and from addresses
   report_notifier_email_from: arvados@example.com
   report_notifier_email_to: arvados@example.com
-  support_email_address: arvados@example.com
-=======
-  # Use "user_profile_form_message" to configure the message you want to display on
-  # the profile page.
-  user_profile_form_message: Welcome to Arvados. All <span style="color:red">required fields</span> must be completed before you can proceed.
->>>>>>> 6b0ad588
+  support_email_address: arvados@example.com