--- conflicted
+++ resolved
@@ -1,3 +1,19 @@
+<li role="presentation" class="dropdown-header">
+  My favorite projects
+</li>
+<li>
+  <%= project_link_to.call({object: current_user, depth: 0}) do %>
+    <span style="padding-left: 0">Home</span>
+  <% end %>
+</li>
+<% (my_starred_projects current_user).each do |pnode| %>
+  <li>
+    <%= project_link_to.call({object: pnode, depth: 0}) do%>
+      <span style="padding-left: 0em"></span><%= pnode[:name] %>
+    <% end %>
+  </li>
+<% end %>
+
 <li role="presentation" class="dropdown-header">
   My projects
 </li>
@@ -6,16 +22,12 @@
     <span style="padding-left: 0">Home</span>
   <% end %>
 </li>
-<<<<<<< HEAD
-<% (my_starred_projects current_user).each do |pnode| %>
-=======
 <% my_tree = my_wanted_projects_tree current_user %>
 <% my_tree[0].each do |pnode| %>
   <% next if pnode[:object].class != Group %>
->>>>>>> 0728458b
   <li>
-    <%= project_link_to.call({object: pnode, depth: 0}) do%>
-      <span style="padding-left: 0em"></span><%= pnode[:name] %>
+    <%= project_link_to.call pnode do %>
+      <span style="padding-left: <%= pnode[:depth] %>em"></span><%= pnode[:object].name %>
     <% end %>
   </li>
 <% end %>
