<!DOCTYPE html>
<html>
<head>
  <meta charset="utf-8">
  <title>
    <% if content_for? :page_title %>
    <%= yield :page_title %> / <%= Rails.configuration.site_name %>
    <% else %>
    <%= Rails.configuration.site_name %>
    <% end %>
  </title>
  <meta name="viewport" content="width=device-width, initial-scale=1.0">
  <link rel="icon" href="/favicon.ico" type="image/x-icon">
  <link rel="shortcut icon" href="/favicon.ico" type="image/x-icon">
  <meta name="description" content="">
  <meta name="author" content="">
  <% if current_user and $arvados_api_client.discovery[:websocketUrl] %>
  <meta name="arv-websocket-url" content="<%=$arvados_api_client.discovery[:websocketUrl]%>?api_token=<%=Thread.current[:arvados_api_token]%>">
  <% end %>
  <meta name="robots" content="NOINDEX, NOFOLLOW">
  <%= stylesheet_link_tag    "application", :media => "all" %>
  <%= javascript_include_tag "application" %>
  <%= csrf_meta_tags %>
  <%= yield :head %>
  <%= javascript_tag do %>
  <%= yield :js %>
  <% end %>
  <style>
    <%= yield :css %>
    body {
    min-height: 100%;
    height: 100%;
    }

    @media (max-width: 979px) { body { padding-top: 0; } }

    @media (max-width: 767px) {
    .breadcrumbs {
    display: none;
    }
    }
  </style>
  <link href="//netdna.bootstrapcdn.com/font-awesome/4.1.0/css/font-awesome.css" rel="stylesheet">
</head>
<body>
  <div id="wrapper" class="container-fluid">
    <nav class="navbar navbar-default navbar-fixed-top" role="navigation">
      <div class="navbar-header">
        <button type="button" class="navbar-toggle" data-toggle="collapse" data-target=".navbar-collapse">
          <span class="sr-only">Toggle navigation</span>
          <span class="icon-bar"></span>
          <span class="icon-bar"></span>
          <span class="icon-bar"></span>
        </button>
        <a class="navbar-brand" href="/"><%= Rails.configuration.site_name.downcase rescue Rails.application.class.parent_name %></a>
      </div>

      <div class="collapse navbar-collapse">
        <ul class="nav navbar-nav navbar-right">

          <li>
            <a><i class="rotating loading glyphicon glyphicon-refresh"></i></a>
          </li>

          <% if current_user %>
          <!-- XXX placeholder for this when search is implemented
          <li>
            <form class="navbar-form" role="search">
              <div class="input-group" style="width: 220px">
                <input type="text" class="form-control" placeholder="search">
                <span class="input-group-addon"><span class="glyphicon glyphicon-search"></span></span>
              </div>
            </form>
          </li>
          -->

          <li>
            <%= link_to(url_for(
                       action: 'choose',
                       controller: 'search',
                       title: 'Search',
                       action_name: 'Show',
                       action_href: url_for(controller: :actions, action: :show),
                       action_method: 'get',
                       action_data: {selection_param: 'uuid', success: 'redirect-to-created-object'}.to_json),
                      { class: "", remote: true, method: 'get' }) do %>
              <i class="fa fa-fw fa-search"></i> Search
            <% end %>
          </li>

          <li class="dropdown notification-menu">
            <a href="#" class="dropdown-toggle" data-toggle="dropdown" id="notifications-menu">
              <span class="badge badge-alert notification-count"><%= @notification_count %></span>
              <%= current_user.email %>
            </a>
            <ul class="dropdown-menu" role="menu">
              <% if current_user.is_active %>
              <li role="presentation"><a href="/authorized_keys" role="menuitem"><i class="fa fa-key fa-fw"></i> Manage ssh keys</a></li>
              <li role="presentation"><a href="/api_client_authorizations" role="menuitem"><i class="fa fa-ticket fa-fw"></i> Manage API tokens</a></li>
              <li role="presentation" class="divider"></li>
              <% end %>
              <li role="presentation"><a href="<%= logout_path %>" role="menuitem"><i class="fa fa-sign-out fa-fw"></i> Log out</a></li>
              <% if current_user.is_active and
                    (@notifications || []).length > 0 %>
                <li role="presentation" class="divider"></li>
                <% @notifications.each_with_index do |n, i| %>
                  <% if i > 0 %><li class="divider"></li><% end %>
                  <li class="notification"><%= n.call(self) %></li>
                <% end %>
              <% end %>
            </ul>
          </li>

          <li class="dropdown selection-menu">
            <a href="#" class="dropdown-toggle" data-toggle="dropdown">
              <span class="fa fa-lg fa-paperclip"></span>
              <span class="badge" id="persistent-selection-count"></span>
            </a>
            <ul class="dropdown-menu" role="menu" id="persistent-selection-list">
              <%= form_tag '/actions' do %>
                <%= hidden_field_tag 'uuid', @object.andand.uuid %>
                <div id="selection-form-content"></div>
              <% end %>
            </ul>
          </li>

          <% if current_user.is_active %>
            <li class="dropdown">
              <a href="#" class="dropdown-toggle" data-toggle="dropdown" id="system-menu">
                <span class="fa fa-lg fa-gear"></span>
              </a>
              <ul class="dropdown-menu" role="menu">
                <li role="presentation" class="dropdown-header">
                  Settings
                </li>
                <li role="presentation"><a href="/repositories">
                    <i class="fa fa-lg fa-code-fork fa-fw"></i> Repositories
                </a></li>
                <li role="presentation"><a href="/virtual_machines">
                    <i class="fa fa-lg fa-terminal fa-fw"></i> Virtual machines
                </a></li>
                <li role="presentation"><a href="/links">
                    <i class="fa fa-lg fa-arrows-h fa-fw"></i> Links
                </a></li>
                <% if current_user.andand.is_admin %>
                  <li role="presentation"><a href="/users">
                      <i class="fa fa-lg fa-user fa-fw"></i> Users
                  </a></li>
                <% end %>
                <li role="presentation"><a href="/groups">
                    <i class="fa fa-lg fa-users fa-fw"></i> Groups
                </a></li>
                <li role="presentation"><a href="/nodes">
                    <i class="fa fa-lg fa-cloud fa-fw"></i> Compute nodes
                </a></li>
                <li role="presentation"><a href="/keep_services">
                    <i class="fa fa-lg fa-exchange fa-fw"></i> Keep services
                </a></li>
                <li role="presentation"><a href="/keep_disks">
                    <i class="fa fa-lg fa-hdd-o fa-fw"></i> Keep disks
                </a></li>
              </ul>
            </li>
          <% end %>
          <% else %>
            <li><a href="<%= arvados_api_client.arvados_login_url(return_to: root_url) %>">Log in</a></li>
          <% end %>

          <li class="dropdown help-menu">
            <a href="#" class="dropdown-toggle" data-toggle="dropdown" id="arv-help">
              <span class="fa fa-lg fa-question-circle"></span>
            </a>
            <ul class="dropdown-menu">
              <li><%= link_to raw('<i class="fa fa-book fa-fw"></i> Tutorials and User guide'), "#{Rails.configuration.arvados_docsite}/user", target: "_blank" %></li>
              <li><%= link_to raw('<i class="fa fa-book fa-fw"></i> API Reference'), "#{Rails.configuration.arvados_docsite}/api", target: "_blank" %></li>
              <li><%= link_to raw('<i class="fa fa-book fa-fw"></i> SDK Reference'), "#{Rails.configuration.arvados_docsite}/sdk", target: "_blank" %></li>
            </ul>
          </li>
        </ul>
      </div><!-- /.navbar-collapse -->
    </nav>

    <% if current_user.andand.is_active %>
      <nav class="navbar navbar-default breadcrumbs" role="navigation">
        <ul class="nav navbar-nav navbar-left">
          <li>
            <a href="/">
              <i class="fa fa-lg fa-fw fa-home"></i>
              Home
            </a>
          </li>
          <li class="nav-separator">
            <i class="fa fa-lg fa-angle-double-right"></i>
          </li>
          <li class="dropdown">
            <a href="#" class="dropdown-toggle" data-toggle="dropdown" id="projects-menu">
<<<<<<< HEAD
              <i class="fa fa-lg fa-fw fa-home"></i>
=======
>>>>>>> 08ab73eb
              Projects
              <span class="caret"></span>
            </a>
            <ul class="dropdown-menu" role="menu">
<<<<<<< HEAD
	      <%= render partial: "projects_tree_menu", locals: {
		    :project_link_to => Proc.new do |pnode, &block|
		      link_to(project_path(pnode[:object].uuid), data: {object_uuid: pnode[:object].uuid, name: 'name'}, &block)
		    end,
		    :top_button => Proc.new do %>
		      <% link_to projects_path, method: 'post', class: 'btn btn-xs btn-default pull-right' do %>
			<i class="fa fa-plus"></i> New project
		      <% end %>
		    <% end %>
	      <% } %>
	    </ul>
=======
            <%= render partial: "projects_tree_menu", locals: {
                  :project_link_to => Proc.new do |pnode, &block|
                    link_to(project_path(pnode[:object].uuid), data: {object_uuid: pnode[:object].uuid, name: 'name'}, &block)
                  end,
                  :top_button => Proc.new do %>
                    <% link_to projects_path, method: 'post', class: 'btn btn-xs btn-default pull-right' do %>
                      <i class="fa fa-plus"></i> New project
                    <% end %>
                  <% end %>
            <% } %>
            </ul>
>>>>>>> 08ab73eb
          </li>
          <% project_breadcrumbs.each do |p| %>
            <li class="nav-separator">
              <i class="fa fa-lg fa-angle-double-right"></i>
            </li>
            <li>
              <%= link_to(p.name, project_path(p.uuid), data: {object_uuid: p.uuid, name: 'name'}) %>
            </li>
          <% end %>
        </ul>
      </nav>
    <% end %>

    <div id="page-wrapper">
      <%= yield %>
    </div>
  </div>

  <%= yield :footer_html %>
  <%= piwik_tracking_tag %>
  <%= javascript_tag do %>
  <%= yield :footer_js %>
  <% end %>

<div class="modal-container"></div>
</body>
</html><|MERGE_RESOLUTION|>--- conflicted
+++ resolved
@@ -194,27 +194,10 @@
           </li>
           <li class="dropdown">
             <a href="#" class="dropdown-toggle" data-toggle="dropdown" id="projects-menu">
-<<<<<<< HEAD
-              <i class="fa fa-lg fa-fw fa-home"></i>
-=======
->>>>>>> 08ab73eb
               Projects
               <span class="caret"></span>
             </a>
             <ul class="dropdown-menu" role="menu">
-<<<<<<< HEAD
-	      <%= render partial: "projects_tree_menu", locals: {
-		    :project_link_to => Proc.new do |pnode, &block|
-		      link_to(project_path(pnode[:object].uuid), data: {object_uuid: pnode[:object].uuid, name: 'name'}, &block)
-		    end,
-		    :top_button => Proc.new do %>
-		      <% link_to projects_path, method: 'post', class: 'btn btn-xs btn-default pull-right' do %>
-			<i class="fa fa-plus"></i> New project
-		      <% end %>
-		    <% end %>
-	      <% } %>
-	    </ul>
-=======
             <%= render partial: "projects_tree_menu", locals: {
                   :project_link_to => Proc.new do |pnode, &block|
                     link_to(project_path(pnode[:object].uuid), data: {object_uuid: pnode[:object].uuid, name: 'name'}, &block)
@@ -226,7 +209,6 @@
                   <% end %>
             <% } %>
             </ul>
->>>>>>> 08ab73eb
           </li>
           <% project_breadcrumbs.each do |p| %>
             <li class="nav-separator">
