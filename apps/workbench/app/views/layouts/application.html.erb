--- conflicted
+++ resolved
@@ -116,23 +116,15 @@
         -->
 
         <li class="dropdown notification-menu">
-<<<<<<< HEAD
-          <a href="#" class="dropdown-toggle" data-toggle="dropdown">
-=======
           <a href="#" class="dropdown-toggle" data-toggle="dropdown" id="collections-menu">
->>>>>>> bb45025e
             <span class="glyphicon glyphicon-paperclip"></span>
             <span class="badge" id="persistent-selection-count"></span>
             <span class="caret"></span>
           </a>
-<<<<<<< HEAD
-          <ul class="dropdown-menu" role="menu" id="persistent-selection-list">
-=======
             <ul class="dropdown-menu" role="menu" id="persistent-selection-list">
               <%= form_tag '/actions' do %>
               <div id="selection-form-content"></div>
               <% end %>
->>>>>>> bb45025e
           </ul>
         </li>
 
