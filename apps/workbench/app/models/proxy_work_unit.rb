--- conflicted
+++ resolved
@@ -145,49 +145,8 @@
     end
   end
 
-<<<<<<< HEAD
-  def parameters
-    get(:script_parameters)
-  end
-
-  def repository
-    get(:repository)
-  end
-
-  def script
-    get(:script)
-  end
-
-  def script_version
-    get(:script_version)
-  end
-
-  def supplied_script_version
-    get(:supplied_script_version)
-  end
-
-  def docker_image
-    get(:docker_image_locator)
-  end
-
-  def nondeterministic
-    get(:nondeterministic)
-  end
-
-  def runtime_constraints
-    get(:runtime_constraints)
-  end
-
-  def priority
-    get(:priority)
-  end
-
-  def log_collection
-    get(:log)
-  end
-
-  def output
-    get(:output)
+  def children
+    []
   end
 
   def outputs
@@ -199,12 +158,6 @@
       items << get(:output) if get(:output)
     end
     items
-  end
-
-=======
->>>>>>> c2a15129
-  def children
-    []
   end
 
   def title
