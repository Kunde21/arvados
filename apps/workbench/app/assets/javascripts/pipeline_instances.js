--- conflicted
+++ resolved
@@ -38,8 +38,10 @@
         if ($tag.hasClass("editable-empty")) {
             $tag.parent().css("background-color", "#ffdddd");
             $tag.parent().prev().css("background-color", "#ffdddd");
+        else {
+            $tag.parent().css("background-color", "");
+            $tag.parent().prev().css("background-color", "");
         }
-<<<<<<< HEAD
         run_pipeline_button_state();
     } );
 
@@ -69,13 +71,4 @@
       }
     });
 
-})();
-=======
-        else {
-            $tag.parent().css("background-color", "");
-            $tag.parent().prev().css("background-color", "");
-        }
-    });
-    run_pipeline_button_state();
-});
->>>>>>> 293b5224
+})();