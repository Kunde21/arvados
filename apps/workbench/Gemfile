--- conflicted
+++ resolved
@@ -52,11 +52,6 @@
 
 # To use debugger
 #gem 'byebug'
-<<<<<<< HEAD
-
-gem 'rvm-capistrano', :group => :test
-=======
->>>>>>> bb45025e
 
 gem 'passenger', :group => :production
 gem 'andand'
