--- conflicted
+++ resolved
@@ -6,11 +6,8 @@
 
 ...
 
-<<<<<<< HEAD
 A **Group** represents a set of objects. Groups allow you to organize content, define user roles, and apply permissions to sets of objects.
 
-=======
->>>>>>> 25e42ea5
 h2. Methods
 
 See "groups":{{site.baseurl}}/api/methods/groups.html
@@ -22,11 +19,6 @@
 table(table table-bordered table-condensed).
 |_. Attribute|_. Type|_. Description|_. Example|
 |name|string|||
-<<<<<<< HEAD
 |group_class|string|Type of group. This does not affect behavior, but determines how the group is presented in the user interface. For example, @folder@ indicates that the group should be displayed by Workbench and arv-mount as a folder for organizing and naming objects.|@"folder"@
 null|
-|description|text|||
-|updated_at|datetime|||
-=======
-|description|text|||
->>>>>>> 25e42ea5
+|description|text|||