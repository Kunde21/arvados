--- conflicted
+++ resolved
@@ -54,10 +54,7 @@
 |_. Argument |_. Type |_. Description |_. Location |_. Example |
 |limit|integer (default 100)|Maximum number of groups to return.|query||
 |order|string|Order in which to return matching groups.|query||
-<<<<<<< HEAD
-|pageToken|string|Page token.|query||
-|q|string|Query string for searching groups.|query||
-|where|object|Conditions for filtering groups.|query||
+|filters|array|Conditions for filtering groups.|query||
 
 h2. owned_items
 
@@ -80,9 +77,6 @@
 table(table table-bordered table-condensed).
 |_. Argument |_. Type |_. Description |_. Location |_. Example |
 {background:#ccffcc}.|uuid|string||path||
-=======
-|filters|array|Conditions for filtering groups.|query||
->>>>>>> 25e42ea5
 
 h2. update
 
